--- conflicted
+++ resolved
@@ -9,13 +9,8 @@
     val fs2        = "3.2.14"
     val log4cats   = "2.4.0"
 
-<<<<<<< HEAD
-    val lettuce = "6.2.0.RELEASE"
-    val logback = "1.4.0"
-=======
     val lettuce = "6.1.9.RELEASE"
     val logback = "1.4.1"
->>>>>>> dcabcc4e
 
     val kindProjector = "0.13.2"
 
