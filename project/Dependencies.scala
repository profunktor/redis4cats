--- conflicted
+++ resolved
@@ -6,13 +6,8 @@
     val cats       = "2.5.0"
     val catsEffect = "2.4.1"
     val circe      = "0.14.0-M4"
-<<<<<<< HEAD
-    val fs2        = "2.5.3"
-    val log4cats   = "2.0.0"
-=======
     val fs2        = "2.5.4"
     val log4cats   = "1.2.1"
->>>>>>> 34461d6c
 
     val lettuce = "6.0.3.RELEASE"
     val logback = "1.2.3"
