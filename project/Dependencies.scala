--- conflicted
+++ resolved
@@ -3,11 +3,7 @@
 object Dependencies {
 
   object V {
-<<<<<<< HEAD
-    val cats       = "2.3.0"
-=======
     val cats       = "2.2.0"
->>>>>>> 1d5de556
     val catsEffect = "2.3.0"
     val circe      = "0.13.0"
     val fs2        = "2.4.6"
