--- conflicted
+++ resolved
@@ -9,11 +9,7 @@
     val fs2        = "2.5.3"
     val log4cats   = "1.2.0"
 
-<<<<<<< HEAD
-    val lettuce = "6.1.0.M1"
-=======
     val lettuce = "6.0.2.RELEASE"
->>>>>>> 1aa3f5db
     val logback = "1.2.3"
 
     val kindProjector = "0.11.3"
