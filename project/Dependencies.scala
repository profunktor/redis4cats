import sbt._

object Dependencies {

  object V {
<<<<<<< HEAD
    val cats       = "2.5.0"
    val catsEffect = "3.0.2"
    val circe      = "0.14.0-M4"
    val fs2        = "3.0.1"
    val log4cats   = "2.0.1"

    val lettuce = "6.1.2.RELEASE"
=======
    val cats       = "2.6.1"
    val catsEffect = "2.5.1"
    val circe      = "0.14.0"
    val fs2        = "2.5.6"
    val log4cats   = "1.3.1"

    val lettuce = "6.0.3.RELEASE"
>>>>>>> f5cb2f73
    val logback = "1.2.3"

    val kindProjector = "0.13.0"

<<<<<<< HEAD
    val munit = "0.7.23"
=======
    val munit = "0.7.26"
>>>>>>> f5cb2f73
  }

  object Libraries {
    def cats(artifact: String): ModuleID     = "org.typelevel" %% s"cats-$artifact"     % V.cats
    def log4cats(artifact: String): ModuleID = "org.typelevel" %% s"log4cats-$artifact" % V.log4cats

    val catsEffectKernel = "org.typelevel" %% "cats-effect-kernel" % V.catsEffect
    val fs2Core          = "co.fs2"        %% "fs2-core"           % V.fs2

    val log4CatsCore = log4cats("core")

    val redisClient = "io.lettuce" % "lettuce-core" % V.lettuce

    // Examples libraries
    val catsEffect    = "org.typelevel" %% "cats-effect" % V.catsEffect
    val circeCore     = "io.circe" %% "circe-core" % V.circe
    val circeGeneric  = "io.circe" %% "circe-generic" % V.circe
    val circeParser   = "io.circe" %% "circe-parser" % V.circe
    val log4CatsSlf4j = log4cats("slf4j")
    val logback       = "ch.qos.logback" % "logback-classic" % V.logback

    // Testing libraries
    val catsLaws        = cats("core")
    val catsTestKit     = cats("testkit")
    val munitCore       = "org.scalameta" %% "munit" % V.munit
    val munitScalacheck = "org.scalameta" %% "munit-scalacheck" % V.munit
  }

  object CompilerPlugins {
    val kindProjector = compilerPlugin(
      "org.typelevel" % "kind-projector" % V.kindProjector cross CrossVersion.full
    )
  }

}<|MERGE_RESOLUTION|>--- conflicted
+++ resolved
@@ -3,32 +3,18 @@
 object Dependencies {
 
   object V {
-<<<<<<< HEAD
-    val cats       = "2.5.0"
-    val catsEffect = "3.0.2"
-    val circe      = "0.14.0-M4"
-    val fs2        = "3.0.1"
-    val log4cats   = "2.0.1"
+    val cats       = "2.6.1"
+    val catsEffect = "3.1.1"
+    val circe      = "0.14.1"
+    val fs2        = "3.0.4"
+    val log4cats   = "2.1.1"
 
     val lettuce = "6.1.2.RELEASE"
-=======
-    val cats       = "2.6.1"
-    val catsEffect = "2.5.1"
-    val circe      = "0.14.0"
-    val fs2        = "2.5.6"
-    val log4cats   = "1.3.1"
-
-    val lettuce = "6.0.3.RELEASE"
->>>>>>> f5cb2f73
     val logback = "1.2.3"
 
     val kindProjector = "0.13.0"
 
-<<<<<<< HEAD
-    val munit = "0.7.23"
-=======
     val munit = "0.7.26"
->>>>>>> f5cb2f73
   }
 
   object Libraries {
