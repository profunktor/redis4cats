--- conflicted
+++ resolved
@@ -3,13 +3,8 @@
 object Dependencies {
 
   object V {
-<<<<<<< HEAD
-    val cats       = "2.6.1"
-    val catsEffect = "3.3.0"
-=======
     val cats       = "2.7.0"
     val catsEffect = "3.2.9"
->>>>>>> 041cda53
     val circe      = "0.14.1"
     val fs2        = "3.1.6"
     val log4cats   = "2.1.1"
