import sbt._

object Dependencies {

  object Versions {
    val cats       = "1.6.1"
    val catsEffect = "1.3.1"
<<<<<<< HEAD
    val fs2        = "1.0.5"
    val lettuce    = "5.1.6.RELEASE"
=======
    val fs2        = "1.0.4"
    val lettuce    = "5.1.7.RELEASE"
>>>>>>> 935ea0ac
    val log4cats   = "0.3.0"
    val logback    = "1.2.3"

    val betterMonadicFor = "0.3.0"
    val kindProjector    = "0.9.10"

    val scalaTest  = "3.0.7"
    val scalaCheck = "1.14.0"
  }

  object Libraries {
    def log4cats(artifact: String): ModuleID = "io.chrisdavenport" %% s"log4cats-$artifact" % Versions.log4cats

    lazy val redisClient = "io.lettuce"    % "lettuce-core" % Versions.lettuce
    lazy val catsEffect  = "org.typelevel" %% "cats-effect" % Versions.catsEffect
    lazy val fs2Core     = "co.fs2"        %% "fs2-core"    % Versions.fs2

    lazy val log4CatsCore  = log4cats("core")
    lazy val log4CatsSlf4j = log4cats("slf4j")

    lazy val logback = "ch.qos.logback" % "logback-classic" % Versions.logback

    // Compiler plugins
    lazy val betterMonadicFor = "com.olegpy"     %% "better-monadic-for" % Versions.betterMonadicFor
    lazy val kindProjector    = "org.spire-math" %% "kind-projector"     % Versions.kindProjector

    // Scala test libraries
    lazy val catsLaws    = "org.typelevel"  %% "cats-core"    % Versions.cats
    lazy val catsTestKit = "org.typelevel"  %% "cats-testkit" % Versions.cats
    lazy val scalaTest   = "org.scalatest"  %% "scalatest"    % Versions.scalaTest
    lazy val scalaCheck  = "org.scalacheck" %% "scalacheck"   % Versions.scalaCheck
  }

}<|MERGE_RESOLUTION|>--- conflicted
+++ resolved
@@ -5,13 +5,8 @@
   object Versions {
     val cats       = "1.6.1"
     val catsEffect = "1.3.1"
-<<<<<<< HEAD
     val fs2        = "1.0.5"
-    val lettuce    = "5.1.6.RELEASE"
-=======
-    val fs2        = "1.0.4"
     val lettuce    = "5.1.7.RELEASE"
->>>>>>> 935ea0ac
     val log4cats   = "0.3.0"
     val logback    = "1.2.3"
 
