import sbt._

object Dependencies {

  object V {
    val cats       = "2.4.2"
    val catsEffect = "2.3.3"
    val circe      = "0.13.0"
    val fs2        = "2.5.3"
    val log4cats   = "1.2.0"

    val lettuce = "6.0.2.RELEASE"
    val logback = "1.2.3"

<<<<<<< HEAD
    val kindProjector    = "0.11.2"
=======
    val betterMonadicFor = "0.3.1"
    val contextApplied   = "0.1.4"
    val kindProjector    = "0.11.3"
>>>>>>> d223d583

    val munit = "0.7.22"
  }

  object Libraries {
    def cats(artifact: String): ModuleID     = "org.typelevel" %% s"cats-$artifact"     % V.cats
    def log4cats(artifact: String): ModuleID = "org.typelevel" %% s"log4cats-$artifact" % V.log4cats

    val catsEffect = "org.typelevel" %% "cats-effect" % V.catsEffect
    val fs2Core    = "co.fs2"        %% "fs2-core"    % V.fs2

    val log4CatsCore = log4cats("core")

    val redisClient = "io.lettuce" % "lettuce-core" % V.lettuce

    // Examples libraries
    val circeCore     = "io.circe" %% "circe-core" % V.circe
    val circeGeneric  = "io.circe" %% "circe-generic" % V.circe
    val circeParser   = "io.circe" %% "circe-parser" % V.circe
    val log4CatsSlf4j = log4cats("slf4j")
    val logback       = "ch.qos.logback" % "logback-classic" % V.logback

    // Testing libraries
    val catsLaws        = cats("core")
    val catsTestKit     = cats("testkit")
    val munitCore       = "org.scalameta" %% "munit" % V.munit
    val munitScalacheck = "org.scalameta" %% "munit-scalacheck" % V.munit
  }

  object CompilerPlugins {
    val kindProjector = compilerPlugin(
      "org.typelevel" % "kind-projector" % V.kindProjector cross CrossVersion.full
    )
  }

}<|MERGE_RESOLUTION|>--- conflicted
+++ resolved
@@ -12,13 +12,7 @@
     val lettuce = "6.0.2.RELEASE"
     val logback = "1.2.3"
 
-<<<<<<< HEAD
-    val kindProjector    = "0.11.2"
-=======
-    val betterMonadicFor = "0.3.1"
-    val contextApplied   = "0.1.4"
-    val kindProjector    = "0.11.3"
->>>>>>> d223d583
+    val kindProjector = "0.11.3"
 
     val munit = "0.7.22"
   }
