import sbt._

object Dependencies {

  object V {
<<<<<<< HEAD
    val cats       = "2.3.1"
    val catsEffect = "3.0.0-RC2"
    val circe      = "0.13.0"
    val fs2        = "3.0.0-M9"
    val log4cats   = "2.0.0-M2"
=======
    val cats       = "2.4.2"
    val catsEffect = "2.3.3"
    val circe      = "0.13.0"
    val fs2        = "2.5.3"
    val log4cats   = "1.2.0"
>>>>>>> d223d583

    val lettuce = "6.0.2.RELEASE"
    val logback = "1.2.3"

    val betterMonadicFor = "0.3.1"
    val contextApplied   = "0.1.4"
    val kindProjector    = "0.11.3"

    val munit = "0.7.22"
  }

  object Libraries {
    def cats(artifact: String): ModuleID     = "org.typelevel" %% s"cats-$artifact"     % V.cats
    def log4cats(artifact: String): ModuleID = "org.typelevel" %% s"log4cats-$artifact" % V.log4cats

    val catsEffect = "org.typelevel" %% "cats-effect" % V.catsEffect
    val fs2Core    = "co.fs2"        %% "fs2-core"    % V.fs2

    val log4CatsCore = log4cats("core")

    val redisClient = "io.lettuce" % "lettuce-core" % V.lettuce

    // Examples libraries
    val circeCore     = "io.circe" %% "circe-core" % V.circe
    val circeGeneric  = "io.circe" %% "circe-generic" % V.circe
    val circeParser   = "io.circe" %% "circe-parser" % V.circe
    val log4CatsSlf4j = log4cats("slf4j")
    val logback       = "ch.qos.logback" % "logback-classic" % V.logback

    // Testing libraries
    val catsLaws        = cats("core")
    val catsTestKit     = cats("testkit")
    val munitCore       = "org.scalameta" %% "munit" % V.munit
    val munitScalacheck = "org.scalameta" %% "munit-scalacheck" % V.munit
  }

  object CompilerPlugins {
    val betterMonadicFor = compilerPlugin("com.olegpy"     %% "better-monadic-for" % V.betterMonadicFor)
    val contextApplied   = compilerPlugin("org.augustjune" %% "context-applied"    % V.contextApplied)
    val kindProjector = compilerPlugin(
      "org.typelevel" % "kind-projector" % V.kindProjector cross CrossVersion.full
    )
  }

}<|MERGE_RESOLUTION|>--- conflicted
+++ resolved
@@ -3,19 +3,11 @@
 object Dependencies {
 
   object V {
-<<<<<<< HEAD
-    val cats       = "2.3.1"
+    val cats       = "2.4.2"
     val catsEffect = "3.0.0-RC2"
     val circe      = "0.13.0"
     val fs2        = "3.0.0-M9"
     val log4cats   = "2.0.0-M2"
-=======
-    val cats       = "2.4.2"
-    val catsEffect = "2.3.3"
-    val circe      = "0.13.0"
-    val fs2        = "2.5.3"
-    val log4cats   = "1.2.0"
->>>>>>> d223d583
 
     val lettuce = "6.0.2.RELEASE"
     val logback = "1.2.3"
