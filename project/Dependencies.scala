--- conflicted
+++ resolved
@@ -3,13 +3,8 @@
 object Dependencies {
 
   object V {
-<<<<<<< HEAD
-    val cats       = "2.4.2"
-    val catsEffect = "2.4.1"
-=======
     val cats       = "2.5.0"
     val catsEffect = "2.4.0"
->>>>>>> cc67a035
     val circe      = "0.14.0-M4"
     val fs2        = "2.5.3"
     val log4cats   = "1.2.1"
