--- conflicted
+++ resolved
@@ -6,11 +6,6 @@
 addSbtPlugin("com.jsuereth"              % "sbt-pgp"        % "2.0.1")
 addSbtPlugin("de.heikoseeberger"         % "sbt-header"     % "5.4.0")
 addSbtPlugin("org.scalameta"             % "sbt-scalafmt"   % "2.3.2")
-<<<<<<< HEAD
-addSbtPlugin("com.47deg"                 % "sbt-microsites" % "1.1.5")
-addSbtPlugin("org.scalameta"             % "sbt-mdoc"       % "2.1.4")
-=======
 addSbtPlugin("com.47deg"                 % "sbt-microsites" % "1.1.4")
 addSbtPlugin("org.scalameta"             % "sbt-mdoc"       % "2.1.5")
->>>>>>> baded89b
 addSbtPlugin("com.scalapenos"            % "sbt-prompt"     % "1.0.2")