/*
 * Copyright 2018-2021 ProfunKtor
 *
 * Licensed under the Apache License, Version 2.0 (the "License");
 * you may not use this file except in compliance with the License.
 * You may obtain a copy of the License at
 *
 *     http://www.apache.org/licenses/LICENSE-2.0
 *
 * Unless required by applicable law or agreed to in writing, software
 * distributed under the License is distributed on an "AS IS" BASIS,
 * WITHOUT WARRANTIES OR CONDITIONS OF ANY KIND, either express or implied.
 * See the License for the specific language governing permissions and
 * limitations under the License.
 */

package dev.profunktor.redis4cats

import cats.effect.{ IO, Resource }
import dev.profunktor.redis4cats.algebra.ScriptCommands
import dev.profunktor.redis4cats.effect.Log.NoOp._
import dev.profunktor.redis4cats.effects.ScriptOutputType

object RedisScriptsDemo extends LoggerIOApp {

  import Demo._

  val program: IO[Unit] = {
    val commandsApi: Resource[IO, ScriptCommands[IO, String, String]] =
      Redis[IO].utf8(redisURI)

    commandsApi
      .use { cmd =>
        for {
          greeting <- cmd.eval("return 'Hello World'", ScriptOutputType.Value)
          _ <- putStrLn(s"Greetings from Lua: $greeting")
          fortyTwo <- cmd.eval("return 42", ScriptOutputType.Integer)
          _ <- putStrLn(s"Answer to the Ultimate Question of Life, the Universe, and Everything: $fortyTwo")
          list <- cmd.eval(
                   "return {'Let', 'us', ARGV[1], ARGV[2]}",
                   ScriptOutputType.Multi,
                   Nil,
                   List("have", "fun")
                 )
          _ <- putStrLn(s"We can even return lists: $list")
          randomScript = "math.randomseed(tonumber(ARGV[1])); return math.random() * 1000"
          shaRandom <- cmd.scriptLoad(randomScript)
<<<<<<< HEAD
          l <- cmd.scriptExists(shaRandom)
          List(exists) = l
=======
          exists <- cmd.scriptExists(shaRandom)
>>>>>>> d223d583
          _ <- putStrLn(s"Script is cached on Redis: $exists")
          // seeding the RNG with 7
          random <- cmd.evalSha(shaRandom, ScriptOutputType.Integer, Nil, List("7"))
          _ <- putStrLn(s"Execution of cached script returns a pseudo-random number: $random")
          scriptDigest <- cmd.digest(randomScript)
<<<<<<< HEAD
          l <- cmd.scriptExists(scriptDigest)
          List(exists3) = l
=======
          exists3 <- cmd.scriptExists(scriptDigest)
>>>>>>> d223d583
          _ <- putStrLn(s"Locally computed script digest is the same sha as Redis: $exists3")
          _ <- cmd.scriptFlush
          _ <- putStrLn("Flushed all cached scripts!")
<<<<<<< HEAD
          l <- cmd.scriptExists(shaRandom)
          List(exists2) = l
=======
          exists2 <- cmd.scriptExists(shaRandom)
>>>>>>> d223d583
          _ <- putStrLn(s"Script is still cached on Redis: $exists2")
        } yield ()
      }
  }

}<|MERGE_RESOLUTION|>--- conflicted
+++ resolved
@@ -45,32 +45,20 @@
           _ <- putStrLn(s"We can even return lists: $list")
           randomScript = "math.randomseed(tonumber(ARGV[1])); return math.random() * 1000"
           shaRandom <- cmd.scriptLoad(randomScript)
-<<<<<<< HEAD
           l <- cmd.scriptExists(shaRandom)
           List(exists) = l
-=======
-          exists <- cmd.scriptExists(shaRandom)
->>>>>>> d223d583
           _ <- putStrLn(s"Script is cached on Redis: $exists")
           // seeding the RNG with 7
           random <- cmd.evalSha(shaRandom, ScriptOutputType.Integer, Nil, List("7"))
           _ <- putStrLn(s"Execution of cached script returns a pseudo-random number: $random")
           scriptDigest <- cmd.digest(randomScript)
-<<<<<<< HEAD
           l <- cmd.scriptExists(scriptDigest)
           List(exists3) = l
-=======
-          exists3 <- cmd.scriptExists(scriptDigest)
->>>>>>> d223d583
           _ <- putStrLn(s"Locally computed script digest is the same sha as Redis: $exists3")
           _ <- cmd.scriptFlush
           _ <- putStrLn("Flushed all cached scripts!")
-<<<<<<< HEAD
           l <- cmd.scriptExists(shaRandom)
           List(exists2) = l
-=======
-          exists2 <- cmd.scriptExists(shaRandom)
->>>>>>> d223d583
           _ <- putStrLn(s"Script is still cached on Redis: $exists2")
         } yield ()
       }
