--- conflicted
+++ resolved
@@ -26,14 +26,7 @@
 
   private[redis4cats] type JFuture[A] = CompletionStage[A] with Future[A]
 
-<<<<<<< HEAD
-  private[redis4cats] def mkBlocker[F[_]: Sync]: Resource[F, Blocker] =
-    Blocker.fromExecutorService(Sync[F].delay(Executors.newFixedThreadPool(1)))
-
-  def apply[F[_]: Concurrent: ContextShift, A](
-=======
   def apply[F[_]: Concurrent: ContextShift: RedisExecutor, A](
->>>>>>> d223d583
       fa: F[RedisFuture[A]]
   ): F[A] =
     liftJFuture[F, RedisFuture[A], A](fa)
@@ -48,17 +41,10 @@
   ): F[A] =
     liftJFuture[F, CompletableFuture[A], A](fa)
 
-<<<<<<< HEAD
-  implicit class FutureLiftOps[F[_]: Concurrent: ContextShift: Log, A](fa: F[RedisFuture[A]]) {
-    def futureLift(implicit rb: RedisBlocker): F[A] =
-      liftJFuture[F, RedisFuture[A], A](fa)(rb.ec).onError {
-        case e: ExecutionException => Log[F].error(s"${e.getMessage()} - ${Option(e.getCause())}")
-=======
   implicit final class FutureLiftOps[F[_]: Concurrent: ContextShift: RedisExecutor: Log, A](fa: F[RedisFuture[A]]) {
     def futureLift: F[A] =
       liftJFuture[F, RedisFuture[A], A](fa).onError {
-        case e: ExecutionException => F.error(s"${e.getMessage()} - ${Option(e.getCause())}")
->>>>>>> d223d583
+        case e: ExecutionException => Log[F].error(s"${e.getMessage()} - ${Option(e.getCause())}")
       }
   }
 
@@ -69,13 +55,8 @@
   ](fa: F[G]): F[A] = {
     val lifted: F[A] = RedisExecutor[F].eval {
       fa.flatMap { f =>
-<<<<<<< HEAD
-        blocker.blockOn {
+        RedisExecutor[F].eval {
           Concurrent[F].cancelable { cb =>
-=======
-        RedisExecutor[F].eval {
-          F.cancelable { cb =>
->>>>>>> d223d583
             f.handle[Unit] { (res: A, err: Throwable) =>
               err match {
                 case null =>
