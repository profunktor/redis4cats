--- conflicted
+++ resolved
@@ -47,29 +47,17 @@
 ) extends RedisConnection[F, K, V] {
   def sync: F[RedisSyncCommands[K, V]] = RedisExecutor[F].delay(conn.sync())
   def clusterSync: F[RedisClusterSyncCommands[K, V]] =
-<<<<<<< HEAD
     OperationNotSupported("Running in a single node").raiseError
-  def async: F[RedisAsyncCommands[K, V]] = blocker.delay(conn.async())
+  def async: F[RedisAsyncCommands[K, V]] = RedisExecutor[F].delay(conn.async())
   def clusterAsync: F[RedisClusterAsyncCommands[K, V]] =
     OperationNotSupported("Running in a single node").raiseError
-  def close: F[Unit] = JRFuture.fromCompletableFuture(blocker.delay(conn.closeAsync()))(blocker).void
+  def close: F[Unit] = JRFuture.fromCompletableFuture(RedisExecutor[F].delay(conn.closeAsync())).void
   def byNode(nodeId: NodeId): F[RedisAsyncCommands[K, V]] =
     OperationNotSupported("Running in a single node").raiseError
-  def liftK[G[_]: Concurrent: ContextShift]: RedisConnection[G, K, V] =
-    new RedisStatefulConnection[G, K, V](conn, blocker)
-=======
-    F.raiseError(OperationNotSupported("Running in a single node"))
-  def async: F[RedisAsyncCommands[K, V]] = RedisExecutor[F].delay(conn.async())
-  def clusterAsync: F[RedisClusterAsyncCommands[K, V]] =
-    F.raiseError(OperationNotSupported("Running in a single node"))
-  def close: F[Unit] = JRFuture.fromCompletableFuture(RedisExecutor[F].delay(conn.closeAsync())).void
-  def byNode(nodeId: NodeId): F[RedisAsyncCommands[K, V]] =
-    F.raiseError(OperationNotSupported("Running in a single node"))
   def liftK[G[_]: Concurrent: ContextShift]: RedisConnection[G, K, V] = {
     implicit val ecG = RedisExecutor[F].liftK[G]
     new RedisStatefulConnection[G, K, V](conn)
   }
->>>>>>> d223d583
 }
 
 private[redis4cats] class RedisStatefulClusterConnection[F[_]: Concurrent: ContextShift: RedisExecutor, K, V](
@@ -78,17 +66,9 @@
   def sync: F[RedisSyncCommands[K, V]] =
     OperationNotSupported("Transactions are not supported in a cluster. You must select a single node.").raiseError
   def async: F[RedisAsyncCommands[K, V]] =
-<<<<<<< HEAD
     OperationNotSupported("Transactions are not supported in a cluster. You must select a single node.").raiseError
-  def clusterAsync: F[RedisClusterAsyncCommands[K, V]] = blocker.delay(conn.async())
-  def clusterSync: F[RedisClusterSyncCommands[K, V]]   = blocker.delay(conn.sync())
-=======
-    F.raiseError(
-      OperationNotSupported("Transactions are not supported in a cluster. You must select a single node.")
-    )
   def clusterAsync: F[RedisClusterAsyncCommands[K, V]] = RedisExecutor[F].delay(conn.async())
   def clusterSync: F[RedisClusterSyncCommands[K, V]]   = RedisExecutor[F].delay(conn.sync())
->>>>>>> d223d583
   def close: F[Unit] =
     JRFuture.fromCompletableFuture(RedisExecutor[F].delay(conn.closeAsync())).void
   def byNode(nodeId: NodeId): F[RedisAsyncCommands[K, V]] =
