/*
 * Copyright 2018-2020 ProfunKtor
 *
 * Licensed under the Apache License, Version 2.0 (the "License");
 * you may not use this file except in compliance with the License.
 * You may obtain a copy of the License at
 *
 *     http://www.apache.org/licenses/LICENSE-2.0
 *
 * Unless required by applicable law or agreed to in writing, software
 * distributed under the License is distributed on an "AS IS" BASIS,
 * WITHOUT WARRANTIES OR CONDITIONS OF ANY KIND, either express or implied.
 * See the License for the specific language governing permissions and
 * limitations under the License.
 */

package dev.profunktor.redis4cats

import java.time.Instant
import java.util.concurrent.TimeUnit

import cats.data.NonEmptyList
import cats.effect._
import cats.effect.syntax.all._
import cats.syntax.all._
import dev.profunktor.redis4cats.connection._
import dev.profunktor.redis4cats.data._
import dev.profunktor.redis4cats.effect.{ JRFuture, Log, RedisBlocker }
import dev.profunktor.redis4cats.effect.JRFuture._
import dev.profunktor.redis4cats.effects._
import dev.profunktor.redis4cats.transactions.TransactionDiscarded
import io.lettuce.core.{
  ClientOptions,
  GeoArgs,
  GeoRadiusStoreArgs,
  GeoWithin,
  ScanCursor => JScanCursor,
  ScoredValue,
  ZAddArgs,
  ZStoreArgs,
  Limit => JLimit,
  Range => JRange,
  ReadFrom => JReadFrom,
  SetArgs => JSetArgs
}
import io.lettuce.core.api.async.RedisAsyncCommands
import io.lettuce.core.cluster.api.async.RedisClusterAsyncCommands
import io.lettuce.core.cluster.api.sync.{ RedisClusterCommands => RedisClusterSyncCommands }

import scala.concurrent.duration._
import scala.concurrent.ExecutionContext

object Redis {

  private[redis4cats] def acquireAndRelease[F[_]: Async: Log, K, V](
      client: RedisClient,
      codec: RedisCodec[K, V],
      ec: ExecutionContext
  ): (F[Redis[F, K, V]], Redis[F, K, V] => F[Unit]) = {
    val acquire = JRFuture
      .fromConnectionFuture(
        F.delay(client.underlying.connectAsync(codec.underlying, client.uri.underlying)).evalOn(ec)
      )(ec)
      .map(c => new Redis(new RedisStatefulConnection(c, ec), ec))

    val release: Redis[F, K, V] => F[Unit] = c =>
      F.info(s"Releasing Commands connection: ${client.uri.underlying}") *> c.conn.close

    (acquire, release)
  }

  private[redis4cats] def acquireAndReleaseCluster[F[_]: Async: Log, K, V](
      client: RedisClusterClient,
      codec: RedisCodec[K, V],
      readFrom: Option[JReadFrom],
      ec: ExecutionContext
  ): (F[RedisCluster[F, K, V]], RedisCluster[F, K, V] => F[Unit]) = {
    val acquire = JRFuture
      .fromCompletableFuture(
        F.delay(client.underlying.connectAsync[K, V](codec.underlying)).evalOn(ec)
      )(ec)
      .flatTap(c => F.delay(readFrom.foreach(c.setReadFrom)))
      .map(c => new RedisCluster(new RedisStatefulClusterConnection(c, ec), ec))

    val release: RedisCluster[F, K, V] => F[Unit] = c =>
      F.info(s"Releasing cluster Commands connection: ${client.underlying}") *> c.conn.close

    (acquire, release)
  }

  private[redis4cats] def acquireAndReleaseClusterByNode[F[_]: Async: Log, K, V](
      client: RedisClusterClient,
      codec: RedisCodec[K, V],
      readFrom: Option[JReadFrom],
      nodeId: NodeId,
      ec: ExecutionContext
  ): (F[BaseRedis[F, K, V]], BaseRedis[F, K, V] => F[Unit]) = {
    val acquire = JRFuture
      .fromCompletableFuture(
        F.delay(client.underlying.connectAsync[K, V](codec.underlying)).evalOn(ec)
      )(ec)
      .flatTap(c => F.delay(readFrom.foreach(c.setReadFrom)))
      .map { c =>
        new BaseRedis[F, K, V](new RedisStatefulClusterConnection(c, ec), cluster = true, ec) {
          override def async: F[RedisClusterAsyncCommands[K, V]] =
            if (cluster) conn.byNode(nodeId).widen[RedisClusterAsyncCommands[K, V]]
            else conn.async.widen[RedisClusterAsyncCommands[K, V]]
        }
      }

    val release: BaseRedis[F, K, V] => F[Unit] = c =>
      F.info(s"Releasing single-shard cluster Commands connection: ${client.underlying}") *> c.conn.close

    (acquire, release)
  }

  class RedisPartiallyApplied[F[_]: Async: Log] {

    /**
      * Creates a [[RedisCommands]] for a single-node connection.
      *
      * It will create an underlying RedisClient with default options to establish
      * connection with Redis.
      *
      * Example:
      *
      * {{{
      * Redis[IO].simple("redis://localhost", RedisCodec.Ascii)
      * }}}
      *
      * Note: if you need to create multiple connections, use [[fromClient]]
      * instead, which allows you to re-use the same client.
      */
    def simple[K, V](uri: String, codec: RedisCodec[K, V]): Resource[F, RedisCommands[F, K, V]] =
      RedisClient[F].from(uri).flatMap(this.fromClient(_, codec))

    /**
      * Creates a [[RedisCommands]] for a single-node connection.
      *
      * It will create an underlying RedisClient using the supplied client options
      * to establish connection with Redis.
      *
      * Example:
      *
      * {{{
      * for {
      *   opts <- Resource.eval(F.delay(ClientOptions.create())) // configure timeouts, etc
      *   cmds <- Redis[IO].withOptions("redis://localhost", opts, RedisCodec.Ascii)
      * } yield cmds
      * }}}
      *
      * Note: if you need to create multiple connections, use [[fromClient]]
      * instead, which allows you to re-use the same client.
      */
    def withOptions[K, V](
        uri: String,
        opts: ClientOptions,
        codec: RedisCodec[K, V]
    ): Resource[F, RedisCommands[F, K, V]] =
      RedisClient[F].withOptions(uri, opts).flatMap(this.fromClient(_, codec))

    /**
      * Creates a [[RedisCommands]] for a single-node connection to deal
      * with UTF-8 encoded keys and values.
      *
      * It will create an underlying RedisClient with default options to establish
      * connection with Redis.
      *
      * Example:
      *
      * {{{
      * Redis[IO].utf8("redis://localhost")
      * }}}
      *
      * Note: if you need to create multiple connections, use [[fromClient]]
      * instead, which allows you to re-use the same client.
      */
    def utf8(uri: String): Resource[F, RedisCommands[F, String, String]] =
      simple(uri, RedisCodec.Utf8)

    /**
      * Creates a [[RedisCommands]] for a single-node connection.
      *
      * Example:
      *
      * {{{
      * val redis: Resource[IO, RedisCommands[IO, String, String]] =
      *   for {
      *     uri <- Resource.eval(RedisURI.make[IO]("redis://localhost"))
      *     cli <- RedisClient[IO](uri)
      *     cmd <- Redis[IO].fromClient(cli, RedisCodec.Utf8)
      *   } yield cmd
      * }}}
      *
      * Note: if you don't need to create multiple connections, you might
      * prefer to use either [[utf8]] or [[simple]] instead.
      */
    def fromClient[K, V](
        client: RedisClient,
        codec: RedisCodec[K, V]
    ): Resource[F, RedisCommands[F, K, V]] = mkEc[F].flatMap { ec =>
      val (acquire, release) = acquireAndRelease(client, codec, ec)
      Resource.make(acquire)(release).widen
    }

    /**
      * Creates a [[RedisCommands]] for a cluster connection.
      *
      * It will also create an underlying RedisClusterClient to establish
      * connection with Redis.
      *
      * Example:
      *
      * {{{
      * Redis[IO].cluster(
      *   RedisCodec.Utf8,
      *   "redis://localhost:30001",
      *   "redis://localhost:30002"
      * )
      * }}}
      *
      * Note: if you need to create multiple connections, use either [[fromClusterClient]]
      * or [[fromClusterClientByNode]] instead, which allows you to re-use the same client.
      */
    def cluster[K, V](
        codec: RedisCodec[K, V],
        uris: String*
    )(readFrom: Option[JReadFrom] = None): Resource[F, RedisCommands[F, K, V]] =
      for {
        redisUris <- Resource.eval(uris.toList.traverse(RedisURI.make[F](_)))
        client <- RedisClusterClient[F](redisUris: _*)
        redis <- this.fromClusterClient[K, V](client, codec)(readFrom)
      } yield redis

    /**
      * Creates a [[RedisCommands]] for a cluster connection to deal
      * with UTF-8 encoded keys and values.
      *
      * It will also create an underlying RedisClusterClient to establish
      * connection with Redis.
      *
      * Example:
      *
      * {{{
      * Redis[IO].clusterUtf8(
      *   "redis://localhost:30001",
      *   "redis://localhost:30002"
      * )
      * }}}
      *
      * Note: if you need to create multiple connections, use either [[fromClusterClient]]
      * or [[fromClusterClientByNode]] instead, which allows you to re-use the same client.
      */
    def clusterUtf8(uris: String*)(readFrom: Option[JReadFrom] = None): Resource[F, RedisCommands[F, String, String]] =
      cluster(RedisCodec.Utf8, uris: _*)(readFrom)

    /**
      * Creates a [[RedisCommands]] for a cluster connection
      *
      * Example:
      *
      * {{{
      * val redis: Resource[IO, RedisCommands[IO, String, String]] =
      *   for {
      *     uris <- Resource.eval(
      *             List("redis://localhost:30001", "redis://localhost:30002")
      *               .traverse(RedisURI.make[F](_))
      *           )
      *     cli <- RedisClusterClient[IO](uris: _*)
      *     cmd <- Redis[IO].fromClusterClient(cli, RedisCodec.Utf8)
      *   } yield cmd
      * }}}
      *
      * Note: if you don't need to create multiple connections, you might
      * prefer to use either [[clusterUtf8]] or [[cluster]] instead.
      */
    def fromClusterClient[K, V](
        clusterClient: RedisClusterClient,
        codec: RedisCodec[K, V]
    )(readFrom: Option[JReadFrom] = None): Resource[F, RedisCommands[F, K, V]] = mkEc[F].flatMap { ec =>
      val (acquire, release) = acquireAndReleaseCluster(clusterClient, codec, readFrom, ec)
      Resource.make(acquire)(release).widen
    }

    /**
      * Creates a [[RedisCommands]] by trying to establish a cluster
      * connection to the specified node.
      *
      * Example:
      *
      * {{{
      * val redis: Resource[IO, RedisCommands[IO, String, String]] =
      *   for {
      *     uris <- Resource.eval(
      *             List("redis://localhost:30001", "redis://localhost:30002")
      *               .traverse(RedisURI.make[F](_))
      *           )
      *     cli <- RedisClusterClient[IO](uris: _*)
      *     cmd <- Redis[IO].fromClusterClientByNode(cli, RedisCodec.Utf8, NodeId("1"))
      *   } yield cmd
      * }}}
      *
      * Note: if you don't need to create multiple connections, you might
      * prefer to use either [[clusterUtf8]] or [[cluster]] instead.
      */
    def fromClusterClientByNode[K, V](
        clusterClient: RedisClusterClient,
        codec: RedisCodec[K, V],
        nodeId: NodeId
    )(readFrom: Option[JReadFrom] = None): Resource[F, RedisCommands[F, K, V]] = mkEc[F].flatMap { ec =>
      val (acquire, release) = acquireAndReleaseClusterByNode(clusterClient, codec, readFrom, nodeId, ec)
      Resource.make(acquire)(release).widen
    }

    /**
      * Creates a [[RedisCommands]] from a MasterReplica connection
      *
      * Example:
      *
      * {{{
      * val redis: Resource[IO, RedisCommands[IO, String, String]] =
      *   for {
      *     uri <- Resource.eval(RedisURI.make[IO](redisURI))
      *     conn <- RedisMasterReplica[IO].make(RedisCodec.Utf8, uri)(Some(ReadFrom.MasterPreferred))
      *     cmds <- Redis[IO].masterReplica(conn)
      *   } yield cmds
      * }}}
      */
    def masterReplica[K, V](
        conn: RedisMasterReplica[K, V]
    ): Resource[F, RedisCommands[F, K, V]] =
      mkEc.flatMap { ec =>
        Resource.eval {
          F.delay(new RedisStatefulConnection(conn.underlying, ec))
            .map(c => new Redis[F, K, V](c, ec))
        }
      }

  }

  def apply[F[_]: Async: Log]: RedisPartiallyApplied[F] = new RedisPartiallyApplied[F]

}

private[redis4cats] class BaseRedis[F[_]: Async: Log, K, V](
    val conn: RedisConnection[F, K, V],
    val cluster: Boolean,
    ec: ExecutionContext
) extends RedisCommands[F, K, V]
    with RedisConversionOps {

  def liftK[G[_]: Async: Log]: RedisCommands[G, K, V] =
    new BaseRedis[G, K, V](conn.liftK[G], cluster, ec)

  import dev.profunktor.redis4cats.JavaConversions._

  // To avoid passing it to every `futureLift`		
  implicit val redisEc = RedisBlocker(ec)

  def async: F[RedisClusterAsyncCommands[K, V]] =
    if (cluster) conn.clusterAsync else conn.async.widen

  def sync: F[RedisClusterSyncCommands[K, V]] =
    if (cluster) conn.clusterSync else conn.sync.widen

  /******************************* Keys API *************************************/
  def del(key: K*): F[Long] =
    async.flatMap(c => F.delay(c.del(key: _*))).evalOn(ec).futureLift.map(x => Long.box(x))

  override def exists(key: K*): F[Boolean] =
    async
      .flatMap(c => F.delay(c.exists(key: _*)))
      .evalOn(ec)
      .futureLift
      .map(x => x == key.size.toLong)

  /**
    * Expires a key with the given duration. If specified either in MILLISECONDS, MICROSECONDS or NANOSECONDS,
    * the value will be converted to MILLISECONDS. Otherwise, it will be converted to SECONDS.
    *
    * As expected by Redis' PEXPIRE and EXPIRE commands, respectively.
    */
  override def expire(key: K, expiresIn: FiniteDuration): F[Boolean] =
    async
      .flatMap { c =>
        expiresIn.unit match {
          case TimeUnit.MILLISECONDS | TimeUnit.MICROSECONDS | TimeUnit.NANOSECONDS =>
            F.delay(c.pexpire(key, expiresIn.toMillis)).evalOn(ec)
          case _ =>
            F.delay(c.expire(key, expiresIn.toSeconds)).evalOn(ec)
        }
      }
      .futureLift
      .map(x => Boolean.box(x))

  /**
    * Expires a key at the given date.
    *
    * It calls Redis' PEXPIREAT under the hood, which has milliseconds precision.
    */
  override def expireAt(key: K, at: Instant): F[Boolean] =
    async
      .flatMap(c => F.delay(c.pexpireat(key, at.toEpochMilli())))
      .evalOn(ec)
      .futureLift
      .map(x => Boolean.box(x))

  override def objectIdletime(key: K): F[Option[FiniteDuration]] =
    async
      .flatMap(c => F.delay(c.objectIdletime(key)))
      .evalOn(ec)
      .futureLift
      .map {
        case null => none[FiniteDuration]
        case d    => FiniteDuration(d, TimeUnit.SECONDS).some
      }

  private def toFiniteDuration(duration: java.lang.Long): Option[FiniteDuration] =
    duration match {
      case d if d < 0 => none[FiniteDuration]
      case d          => FiniteDuration(d, TimeUnit.SECONDS).some
    }

  override def ttl(key: K): F[Option[FiniteDuration]] =
    async
      .flatMap(c => F.delay(c.ttl(key)))
      .evalOn(ec)
      .futureLift
      .map(toFiniteDuration)

  override def pttl(key: K): F[Option[FiniteDuration]] =
    async
      .flatMap(c => F.delay(c.pttl(key)))
      .evalOn(ec)
      .futureLift
      .map(toFiniteDuration)

  override def scan: F[KeyScanCursor[K]] =
    async
      .flatMap(c => F.delay(c.scan()))
      .evalOn(ec)
      .futureLift
      .map(KeyScanCursor[K])

  override def scan(cursor: Long): F[KeyScanCursor[K]] =
    async
      .flatMap(c => F.delay(c.scan(JScanCursor.of(cursor.toString))))
      .evalOn(ec)
      .futureLift
      .map(KeyScanCursor[K])

  override def scan(previous: KeyScanCursor[K]): F[KeyScanCursor[K]] =
    async
      .flatMap(c => F.delay(c.scan(previous.underlying)))
      .evalOn(ec)
      .futureLift
      .map(KeyScanCursor[K])

  override def scan(scanArgs: ScanArgs): F[KeyScanCursor[K]] =
    async
      .flatMap(c => F.delay(c.scan(scanArgs.underlying)))
      .evalOn(ec)
      .futureLift
      .map(KeyScanCursor[K])

  override def scan(cursor: Long, scanArgs: ScanArgs): F[KeyScanCursor[K]] =
    async
      .flatMap(c => F.delay(c.scan(JScanCursor.of(cursor.toString), scanArgs.underlying)))
      .evalOn(ec)
      .futureLift
      .map(KeyScanCursor[K])

  override def scan(previous: KeyScanCursor[K], scanArgs: ScanArgs): F[KeyScanCursor[K]] =
    async
      .flatMap(c => F.delay(c.scan(previous.underlying, scanArgs.underlying)))
      .evalOn(ec)
      .futureLift
      .map(KeyScanCursor[K])

  /******************************* Transactions API **********************************/
  // When in a cluster, transactions should run against a single node.

  def multi: F[Unit] =
    async
      .flatMap {
        case c: RedisAsyncCommands[K, V] => F.delay(c.multi()).evalOn(ec)
        case _                           => conn.async.flatMap(c => F.delay(c.multi())).evalOn(ec)
      }
      .futureLift
      .void

  def exec: F[Unit] =
    async
      .flatMap {
        case c: RedisAsyncCommands[K, V] => F.delay(c.exec()).evalOn(ec)
        case _                           => conn.async.flatMap(c => F.delay(c.exec())).evalOn(ec)
      }
      .futureLift
      .flatMap {
        case res if res.wasDiscarded() || res.isEmpty() => F.raiseError(TransactionDiscarded)
        case _                                          => F.unit
      }

  def discard: F[Unit] =
    async
      .flatMap {
        case c: RedisAsyncCommands[K, V] => F.delay(c.discard()).evalOn(ec)
        case _                           => conn.async.flatMap(c => F.delay(c.discard())).evalOn(ec)
      }
      .futureLift
      .void

  def watch(keys: K*): F[Unit] =
    async
      .flatMap {
        case c: RedisAsyncCommands[K, V] => F.delay(c.watch(keys: _*)).evalOn(ec)
        case _                           => conn.async.flatMap(c => F.delay(c.watch(keys: _*))).evalOn(ec)
      }
      .futureLift
      .void

  def unwatch: F[Unit] =
    async
      .flatMap {
        case c: RedisAsyncCommands[K, V] => F.delay(c.unwatch()).evalOn(ec)
        case _                           => conn.async.flatMap(c => F.delay(c.unwatch())).evalOn(ec)
      }
      .futureLift
      .void

  /******************************* AutoFlush API **********************************/
  override def enableAutoFlush: F[Unit] =
    (async.flatMap(c => F.delay(c.setAutoFlushCommands(true)))).evalOn(ec)

  override def disableAutoFlush: F[Unit] =
    (async.flatMap(c => F.delay(c.setAutoFlushCommands(false)))).evalOn(ec)

  override def flushCommands: F[Unit] =
    (async.flatMap(c => F.delay(c.flushCommands()))).evalOn(ec)

  /******************************* Strings API **********************************/
  override def append(key: K, value: V): F[Unit] =
    async.flatMap(c => F.delay(c.append(key, value))).evalOn(ec).futureLift.void

  override def getSet(key: K, value: V): F[Option[V]] =
    async
      .flatMap(c => F.delay(c.getset(key, value)))
      .evalOn(ec)
      .futureLift
      .map(Option.apply)

  override def set(key: K, value: V): F[Unit] =
    async.flatMap(c => F.delay(c.set(key, value))).evalOn(ec).futureLift.void

  override def set(key: K, value: V, setArgs: SetArgs): F[Boolean] = {
    val jSetArgs = new JSetArgs()

    setArgs.existence.foreach {
      case SetArg.Existence.Nx => jSetArgs.nx()
      case SetArg.Existence.Xx => jSetArgs.xx()
    }

    setArgs.ttl.foreach {
      case SetArg.Ttl.Px(d) => jSetArgs.px(d.toMillis)
      case SetArg.Ttl.Ex(d) => jSetArgs.ex(d.toSeconds)
    }

    async
      .flatMap(c => F.delay(c.set(key, value, jSetArgs)))
      .evalOn(ec)
      .futureLift
      .map(_ == "OK")
  }

  override def setNx(key: K, value: V): F[Boolean] =
    async
      .flatMap(c => F.delay(c.setnx(key, value)))
      .evalOn(ec)
      .futureLift
      .map(x => Boolean.box(x))

  override def setEx(key: K, value: V, expiresIn: FiniteDuration): F[Unit] = {
    val command = expiresIn.unit match {
      case TimeUnit.MILLISECONDS =>
        async.flatMap(c => F.delay(c.psetex(key, expiresIn.toMillis, value))).evalOn(ec)
      case _ =>
        async.flatMap(c => F.delay(c.setex(key, expiresIn.toSeconds, value))).evalOn(ec)
    }
    command.futureLift.void
  }

  override def setRange(key: K, value: V, offset: Long): F[Unit] =
    async.flatMap(c => F.delay(c.setrange(key, offset, value))).evalOn(ec).futureLift.void

  override def decr(key: K)(implicit N: Numeric[V]): F[Long] =
    async
      .flatMap(c => F.delay(c.decr(key)))
      .evalOn(ec)
      .futureLift
      .map(x => Long.box(x))

  override def decrBy(key: K, amount: Long)(implicit N: Numeric[V]): F[Long] =
    async
      .flatMap(c => F.delay(c.incrby(key, amount)))
      .evalOn(ec)
      .futureLift
      .map(x => Long.box(x))

  override def incr(key: K)(implicit N: Numeric[V]): F[Long] =
    async
      .flatMap(c => F.delay(c.incr(key)))
      .evalOn(ec)
      .futureLift
      .map(x => Long.box(x))

  override def incrBy(key: K, amount: Long)(implicit N: Numeric[V]): F[Long] =
    async
      .flatMap(c => F.delay(c.incrby(key, amount)))
      .evalOn(ec)
      .futureLift
      .map(x => Long.box(x))

  override def incrByFloat(key: K, amount: Double)(implicit N: Numeric[V]): F[Double] =
    async
      .flatMap(c => F.delay(c.incrbyfloat(key, amount)))
      .evalOn(ec)
      .futureLift
      .map(x => Double.box(x))

  override def get(key: K): F[Option[V]] =
    async
      .flatMap(c => F.delay(c.get(key)))
      .evalOn(ec)
      .futureLift
      .map(Option.apply)

  override def getBit(key: K, offset: Long): F[Option[Long]] =
    async
      .flatMap(c => F.delay(c.getbit(key, offset)))
      .evalOn(ec)
      .futureLift
      .map(x => Option(Long.unbox(x)))

  override def getRange(key: K, start: Long, end: Long): F[Option[V]] =
    async
      .flatMap(c => F.delay(c.getrange(key, start, end)))
      .evalOn(ec)
      .futureLift
      .map(Option.apply)

  override def strLen(key: K): F[Option[Long]] =
    async
      .flatMap(c => F.delay(c.strlen(key)))
      .evalOn(ec)
      .futureLift
      .map(x => Option(Long.unbox(x)))

  override def mGet(keys: Set[K]): F[Map[K, V]] =
    async
      .flatMap(c => F.delay(c.mget(keys.toSeq: _*)))
      .evalOn(ec)
      .futureLift
      .map(_.asScala.toList.collect { case kv if kv.hasValue => kv.getKey -> kv.getValue }.toMap)

  override def mSet(keyValues: Map[K, V]): F[Unit] =
    async.flatMap(c => F.delay(c.mset(keyValues.asJava))).evalOn(ec).futureLift.void

  override def mSetNx(keyValues: Map[K, V]): F[Boolean] =
    async
      .flatMap(c => F.delay(c.msetnx(keyValues.asJava)))
      .evalOn(ec)
      .futureLift
      .map(x => Boolean.box(x))

  override def bitCount(key: K): F[Long] =
    async
      .flatMap(c => F.delay(c.bitcount(key)))
      .evalOn(ec)
      .futureLift
      .map(x => Long.box(x))

  override def bitCount(key: K, start: Long, end: Long): F[Long] =
    async
      .flatMap(c => F.delay(c.bitcount(key, start, end)))
      .evalOn(ec)
      .futureLift
      .map(x => Long.box(x))

  override def bitPos(key: K, state: Boolean): F[Long] =
    async
      .flatMap(c => F.delay(c.bitpos(key, state)))
      .evalOn(ec)
      .futureLift
      .map(x => Long.box(x))

  override def bitPos(key: K, state: Boolean, start: Long): F[Long] =
    async
      .flatMap(c => F.delay(c.bitpos(key, state, start)))
      .evalOn(ec)
      .futureLift
      .map(x => Long.box(x))

  override def bitPos(key: K, state: Boolean, start: Long, end: Long): F[Long] =
    async
      .flatMap(c => F.delay(c.bitpos(key, state, start, end)))
      .evalOn(ec)
      .futureLift
      .map(x => Long.box(x))

  override def bitOpAnd(destination: K, sources: K*): F[Unit] =
    async.flatMap(c => F.delay(c.bitopAnd(destination, sources: _*))).evalOn(ec).futureLift.void

  override def bitOpNot(destination: K, source: K): F[Unit] =
    async.flatMap(c => F.delay(c.bitopNot(destination, source))).evalOn(ec).futureLift.void

  override def bitOpOr(destination: K, sources: K*): F[Unit] =
    async.flatMap(c => F.delay(c.bitopOr(destination, sources: _*))).evalOn(ec).futureLift.void

  override def bitOpXor(destination: K, sources: K*): F[Unit] =
    async.flatMap(c => F.delay(c.bitopXor(destination, sources: _*))).evalOn(ec).futureLift.void

  /******************************* Hashes API **********************************/
  override def hDel(key: K, fields: K*): F[Long] =
    async.flatMap(c => F.delay(c.hdel(key, fields: _*))).evalOn(ec).futureLift.map(x => Long.box(x))

  override def hExists(key: K, field: K): F[Boolean] =
    async
      .flatMap(c => F.delay(c.hexists(key, field)))
      .evalOn(ec)
      .futureLift
      .map(x => Boolean.box(x))

  override def hGet(key: K, field: K): F[Option[V]] =
    async
      .flatMap(c => F.delay(c.hget(key, field)))
      .evalOn(ec)
      .futureLift
      .map(Option.apply)

  override def hGetAll(key: K): F[Map[K, V]] =
    async
      .flatMap(c => F.delay(c.hgetall(key)))
      .evalOn(ec)
      .futureLift
      .map(_.asScala.toMap)

  override def hmGet(key: K, fields: K*): F[Map[K, V]] =
    async
      .flatMap(c => F.delay(c.hmget(key, fields: _*)))
      .evalOn(ec)
      .futureLift
      .map(_.asScala.toList.collect { case kv if kv.hasValue => kv.getKey -> kv.getValue }.toMap)

  override def hKeys(key: K): F[List[K]] =
    async
      .flatMap(c => F.delay(c.hkeys(key)))
      .evalOn(ec)
      .futureLift
      .map(_.asScala.toList)

  override def hVals(key: K): F[List[V]] =
    async
      .flatMap(c => F.delay(c.hvals(key)))
      .evalOn(ec)
      .futureLift
      .map(_.asScala.toList)

  override def hStrLen(key: K, field: K): F[Option[Long]] =
    async
      .flatMap(c => F.delay(c.hstrlen(key, field)))
      .evalOn(ec)
      .futureLift
      .map(x => Option(Long.unbox(x)))

  override def hLen(key: K): F[Option[Long]] =
    async
      .flatMap(c => F.delay(c.hlen(key)))
      .evalOn(ec)
      .futureLift
      .map(x => Option(Long.unbox(x)))

  override def hSet(key: K, field: K, value: V): F[Boolean] =
    async.flatMap(c => F.delay(c.hset(key, field, value)).evalOn(ec)).futureLift.map(x => Boolean.box(x))

  override def hSetNx(key: K, field: K, value: V): F[Boolean] =
    async
      .flatMap(c => F.delay(c.hsetnx(key, field, value)))
      .evalOn(ec)
      .futureLift
      .map(x => Boolean.box(x))

  override def hmSet(key: K, fieldValues: Map[K, V]): F[Unit] =
    async.flatMap(c => F.delay(c.hmset(key, fieldValues.asJava))).evalOn(ec).futureLift.void

  override def hIncrBy(key: K, field: K, amount: Long)(implicit N: Numeric[V]): F[Long] =
    async
      .flatMap(c => F.delay(c.hincrby(key, field, amount)))
      .evalOn(ec)
      .futureLift
      .map(x => Long.box(x))

  override def hIncrByFloat(key: K, field: K, amount: Double)(implicit N: Numeric[V]): F[Double] =
    async
      .flatMap(c => F.delay(c.hincrbyfloat(key, field, amount)))
      .evalOn(ec)
      .futureLift
      .map(x => Double.box(x))

  /******************************* Sets API **********************************/
  override def sIsMember(key: K, value: V): F[Boolean] =
    async
      .flatMap(c => F.delay(c.sismember(key, value)))
      .evalOn(ec)
      .futureLift
      .map(x => Boolean.box(x))

  override def sAdd(key: K, values: V*): F[Long] =
    async.flatMap(c => F.delay(c.sadd(key, values: _*))).evalOn(ec).futureLift.map(x => Long.box(x))

  override def sDiffStore(destination: K, keys: K*): F[Long] =
    async.flatMap(c => F.delay(c.sdiffstore(destination, keys: _*))).evalOn(ec).futureLift.map(x => Long.box(x))

  override def sInterStore(destination: K, keys: K*): F[Long] =
    async.flatMap(c => F.delay(c.sinterstore(destination, keys: _*))).evalOn(ec).futureLift.map(x => Long.box(x))

  override def sMove(source: K, destination: K, value: V): F[Boolean] =
    async.flatMap(c => F.delay(c.smove(source, destination, value)).evalOn(ec)).futureLift.map(x => Boolean.box(x))

  override def sPop(key: K): F[Option[V]] =
    async
      .flatMap(c => F.delay(c.spop(key)))
      .evalOn(ec)
      .futureLift
      .map(Option.apply)

  override def sPop(key: K, count: Long): F[Set[V]] =
    async
      .flatMap(c => F.delay(c.spop(key, count)))
      .evalOn(ec)
      .futureLift
      .map(_.asScala.toSet)

  override def sRem(key: K, values: V*): F[Unit] =
    async.flatMap(c => F.delay(c.srem(key, values: _*))).evalOn(ec).futureLift.void

  override def sCard(key: K): F[Long] =
    async
      .flatMap(c => F.delay(c.scard(key)))
      .evalOn(ec)
      .futureLift
      .map(x => Long.box(x))

  override def sDiff(keys: K*): F[Set[V]] =
    async
      .flatMap(c => F.delay(c.sdiff(keys: _*)))
      .evalOn(ec)
      .futureLift
      .map(_.asScala.toSet)

  override def sInter(keys: K*): F[Set[V]] =
    async
      .flatMap(c => F.delay(c.sinter(keys: _*)))
      .evalOn(ec)
      .futureLift
      .map(_.asScala.toSet)

  override def sMembers(key: K): F[Set[V]] =
    async
      .flatMap(c => F.delay(c.smembers(key)))
      .evalOn(ec)
      .futureLift
      .map(_.asScala.toSet)

  override def sRandMember(key: K): F[Option[V]] =
    async
      .flatMap(c => F.delay(c.srandmember(key)))
      .evalOn(ec)
      .futureLift
      .map(Option.apply)

  override def sRandMember(key: K, count: Long): F[List[V]] =
    async
      .flatMap(c => F.delay(c.srandmember(key, count)))
      .evalOn(ec)
      .futureLift
      .map(_.asScala.toList)

  override def sUnion(keys: K*): F[Set[V]] =
    async
      .flatMap(c => F.delay(c.sunion(keys: _*)))
      .evalOn(ec)
      .futureLift
      .map(_.asScala.toSet)

  override def sUnionStore(destination: K, keys: K*): F[Unit] =
    async.flatMap(c => F.delay(c.sunionstore(destination, keys: _*))).evalOn(ec).futureLift.void

  /******************************* Lists API **********************************/
  override def lIndex(key: K, index: Long): F[Option[V]] =
    async
      .flatMap(c => F.delay(c.lindex(key, index)))
      .evalOn(ec)
      .futureLift
      .map(Option.apply)

  override def lLen(key: K): F[Option[Long]] =
    async
      .flatMap(c => F.delay(c.llen(key)))
      .evalOn(ec)
      .futureLift
      .map(x => Option(Long.unbox(x)))

  override def lRange(key: K, start: Long, stop: Long): F[List[V]] =
    async
      .flatMap(c => F.delay(c.lrange(key, start, stop)))
      .evalOn(ec)
      .futureLift
      .map(_.asScala.toList)

  override def blPop(timeout: Duration, keys: NonEmptyList[K]): F[Option[(K, V)]] =
    async
      .flatMap(c => F.delay(c.blpop(timeout.toSecondsOrZero, keys.toList: _*)))
      .evalOn(ec)
      .futureLift
      .map(Option(_).map(kv => kv.getKey -> kv.getValue))

  override def brPop(timeout: Duration, keys: NonEmptyList[K]): F[Option[(K, V)]] =
    async
      .flatMap(c => F.delay(c.brpop(timeout.toSecondsOrZero, keys.toList: _*)))
      .evalOn(ec)
      .futureLift
      .map(Option(_).map(kv => kv.getKey -> kv.getValue))

  override def brPopLPush(timeout: Duration, source: K, destination: K): F[Option[V]] =
    async
      .flatMap(c => F.delay(c.brpoplpush(timeout.toSecondsOrZero, source, destination)))
      .evalOn(ec)
      .futureLift
      .map(Option.apply)

  override def lPop(key: K): F[Option[V]] =
    async
      .flatMap(c => F.delay(c.lpop(key)))
      .evalOn(ec)
      .futureLift
      .map(Option.apply)

  override def lPush(key: K, values: V*): F[Long] =
    async.flatMap(c => F.delay(c.lpush(key, values: _*))).evalOn(ec).futureLift.map(x => Long.box(x))

  override def lPushX(key: K, values: V*): F[Long] =
    async.flatMap(c => F.delay(c.lpushx(key, values: _*))).evalOn(ec).futureLift.map(x => Long.box(x))

  override def rPop(key: K): F[Option[V]] =
    async
      .flatMap(c => F.delay(c.rpop(key)))
      .evalOn(ec)
      .futureLift
      .map(Option.apply)

  override def rPopLPush(source: K, destination: K): F[Option[V]] =
    async
      .flatMap(c => F.delay(c.rpoplpush(source, destination)))
      .evalOn(ec)
      .futureLift
      .map(Option.apply)

  override def rPush(key: K, values: V*): F[Long] =
    async.flatMap(c => F.delay(c.rpush(key, values: _*))).evalOn(ec).futureLift.map(x => Long.box(x))

  override def rPushX(key: K, values: V*): F[Long] =
    async.flatMap(c => F.delay(c.rpushx(key, values: _*))).evalOn(ec).futureLift.map(x => Long.box(x))

  override def lInsertAfter(key: K, pivot: V, value: V): F[Long] =
    async.flatMap(c => F.delay(c.linsert(key, false, pivot, value))).evalOn(ec).futureLift.map(x => Long.box(x))

  override def lInsertBefore(key: K, pivot: V, value: V): F[Long] =
    async.flatMap(c => F.delay(c.linsert(key, true, pivot, value))).evalOn(ec).futureLift.map(x => Long.box(x))

  override def lRem(key: K, count: Long, value: V): F[Long] =
    async.flatMap(c => F.delay(c.lrem(key, count, value))).evalOn(ec).futureLift.map(x => Long.box(x))

  override def lSet(key: K, index: Long, value: V): F[Unit] =
    async.flatMap(c => F.delay(c.lset(key, index, value))).evalOn(ec).futureLift.void

  override def lTrim(key: K, start: Long, stop: Long): F[Unit] =
    async.flatMap(c => F.delay(c.ltrim(key, start, stop))).evalOn(ec).futureLift.void

  /******************************* Geo API **********************************/
  override def geoDist(key: K, from: V, to: V, unit: GeoArgs.Unit): F[Double] =
    async
      .flatMap(c => F.delay(c.geodist(key, from, to, unit)))
      .evalOn(ec)
      .futureLift
      .map(x => Double.box(x))

  override def geoHash(key: K, values: V*): F[List[Option[String]]] =
    async
      .flatMap(c => F.delay(c.geohash(key, values: _*)))
      .evalOn(ec)
      .futureLift
      .map(_.asScala.toList.map(x => Option(x.getValue)))

  override def geoPos(key: K, values: V*): F[List[GeoCoordinate]] =
    async
      .flatMap(c => F.delay(c.geopos(key, values: _*)))
      .evalOn(ec)
      .futureLift
      .map(_.asScala.toList.map(c => GeoCoordinate(c.getX.doubleValue(), c.getY.doubleValue())))

  override def geoRadius(key: K, geoRadius: GeoRadius, unit: GeoArgs.Unit): F[Set[V]] =
    async
      .flatMap(c => F.delay(c.georadius(key, geoRadius.lon.value, geoRadius.lat.value, geoRadius.dist.value, unit)))
      .evalOn(ec)
      .futureLift
      .map(_.asScala.toSet)

  override def geoRadius(key: K, geoRadius: GeoRadius, unit: GeoArgs.Unit, args: GeoArgs): F[List[GeoRadiusResult[V]]] =
    async
      .flatMap(c =>
        F.delay(c.georadius(key, geoRadius.lon.value, geoRadius.lat.value, geoRadius.dist.value, unit, args)).evalOn(ec)
      )
      .futureLift
      .map(_.asScala.toList.map(_.asGeoRadiusResult))

  override def geoRadiusByMember(key: K, value: V, dist: Distance, unit: GeoArgs.Unit): F[Set[V]] =
    async
      .flatMap(c => F.delay(c.georadiusbymember(key, value, dist.value, unit)))
      .evalOn(ec)
      .futureLift
      .map(_.asScala.toSet)

  override def geoRadiusByMember(
      key: K,
      value: V,
      dist: Distance,
      unit: GeoArgs.Unit,
      args: GeoArgs
  ): F[List[GeoRadiusResult[V]]] =
    async
      .flatMap(c => F.delay(c.georadiusbymember(key, value, dist.value, unit, args)))
      .evalOn(ec)
      .futureLift
      .map(_.asScala.toList.map(_.asGeoRadiusResult))

  override def geoAdd(key: K, geoValues: GeoLocation[V]*): F[Unit] = {
    val triplets = geoValues.flatMap(g => Seq[Any](g.lon.value, g.lat.value, g.value)).asInstanceOf[Seq[AnyRef]]
    async
      .flatMap(c => F.delay(c.geoadd(key, triplets: _*)).evalOn(ec))
      .futureLift
      .void
  }

  override def geoRadius(key: K, geoRadius: GeoRadius, unit: GeoArgs.Unit, storage: GeoRadiusKeyStorage[K]): F[Unit] =
    conn.async
      .flatMap { c =>
        F.delay {
            c.georadius(
              key,
              geoRadius.lon.value,
              geoRadius.lat.value,
              geoRadius.dist.value,
              unit,
              storage.asGeoRadiusStoreArgs
            )
          }
          .evalOn(ec)
      }
      .futureLift
      .void

  override def geoRadius(key: K, geoRadius: GeoRadius, unit: GeoArgs.Unit, storage: GeoRadiusDistStorage[K]): F[Unit] =
    conn.async
      .flatMap { c =>
        F.delay {
            c.georadius(
              key,
              geoRadius.lon.value,
              geoRadius.lat.value,
              geoRadius.dist.value,
              unit,
              storage.asGeoRadiusStoreArgs
            )
          }
          .evalOn(ec)
      }
      .futureLift
      .void

  override def geoRadiusByMember(
      key: K,
      value: V,
      dist: Distance,
      unit: GeoArgs.Unit,
      storage: GeoRadiusKeyStorage[K]
  ): F[Unit] =
    async
      .flatMap(c => F.delay(c.georadiusbymember(key, value, dist.value, unit, storage.asGeoRadiusStoreArgs)).evalOn(ec))
      .futureLift
      .void

  override def geoRadiusByMember(
      key: K,
      value: V,
      dist: Distance,
      unit: GeoArgs.Unit,
      storage: GeoRadiusDistStorage[K]
  ): F[Unit] =
    async
      .flatMap(c => F.delay(c.georadiusbymember(key, value, dist.value, unit, storage.asGeoRadiusStoreArgs)).evalOn(ec))
      .futureLift
      .void

  /******************************* Sorted Sets API **********************************/
  override def zAdd(key: K, args: Option[ZAddArgs], values: ScoreWithValue[V]*): F[Long] = {
    val res = args match {
      case Some(x) =>
        async
          .flatMap(c => F.delay(c.zadd(key, x, values.map(s => ScoredValue.just(s.score.value, s.value)): _*)))
          .evalOn(ec)
      case None =>
        async
          .flatMap(c => F.delay(c.zadd(key, values.map(s => ScoredValue.just(s.score.value, s.value)): _*)))
          .evalOn(ec)
    }
    res.futureLift.map(x => Long.box(x))
  }

  override def zAddIncr(key: K, args: Option[ZAddArgs], member: ScoreWithValue[V]): F[Double] = {
    val res = args match {
      case Some(x) => async.flatMap(c => F.delay(c.zaddincr(key, x, member.score.value, member.value)).evalOn(ec))
      case None    => async.flatMap(c => F.delay(c.zaddincr(key, member.score.value, member.value)).evalOn(ec))
    }
    res.futureLift.map(x => Double.box(x))
  }

  override def zIncrBy(key: K, member: V, amount: Double): F[Double] =
    async.flatMap(c => F.delay(c.zincrby(key, amount, member)).evalOn(ec)).futureLift.map(x => Double.box(x))

  override def zInterStore(destination: K, args: Option[ZStoreArgs], keys: K*): F[Long] = {
    val res = args match {
      case Some(x) => async.flatMap(c => F.delay(c.zinterstore(destination, x, keys: _*)).evalOn(ec))
      case None    => async.flatMap(c => F.delay(c.zinterstore(destination, keys: _*)).evalOn(ec))
    }
    res.futureLift.map(x => Long.box(x))
  }

  override def zRem(key: K, values: V*): F[Long] =
    async.flatMap(c => F.delay(c.zrem(key, values: _*)).evalOn(ec)).futureLift.map(x => Long.box(x))

  override def zRemRangeByLex(key: K, range: ZRange[V]): F[Long] =
    async
      .flatMap(c => F.delay(c.zremrangebylex(key, JRange.create[V](range.start, range.end))).evalOn(ec))
      .futureLift
      .map(x => Long.box(x))

  override def zRemRangeByRank(key: K, start: Long, stop: Long): F[Long] =
    async.flatMap(c => F.delay(c.zremrangebyrank(key, start, stop)).evalOn(ec)).futureLift.map(x => Long.box(x))

<<<<<<< HEAD
  override def zRemRangeByScore(key: K, range: ZRange[V])(implicit ev: Numeric[V]): F[Long] =
    async.flatMap(c => F.delay(c.zremrangebyscore(key, range.asJavaRange)).evalOn(ec)).futureLift.map(x => Long.box(x))
=======
  override def zRemRangeByScore[T: Numeric](key: K, range: ZRange[T]): F[Long] =
    async.flatMap(c => F.blocking(c.zremrangebyscore(key, range.asJavaRange))).futureLift.map(x => Long.box(x))
>>>>>>> 6ff9739e

  override def zUnionStore(destination: K, args: Option[ZStoreArgs], keys: K*): F[Long] = {
    val res = args match {
      case Some(x) => async.flatMap(c => F.delay(c.zunionstore(destination, x, keys: _*)).evalOn(ec))
      case None    => async.flatMap(c => F.delay(c.zunionstore(destination, keys: _*)).evalOn(ec))
    }
    res.futureLift.map(x => Long.box(x))
  }

  override def zCard(key: K): F[Option[Long]] =
    async
      .flatMap(c => F.delay(c.zcard(key)))
      .evalOn(ec)
      .futureLift
      .map(x => Option(Long.unbox(x)))

  override def zCount[T: Numeric](key: K, range: ZRange[T]): F[Option[Long]] =
    async
      .flatMap(c => F.delay(c.zcount(key, range.asJavaRange)))
      .evalOn(ec)
      .futureLift
      .map(x => Option(Long.unbox(x)))

  override def zLexCount(key: K, range: ZRange[V]): F[Option[Long]] =
    async
      .flatMap(c => F.delay(c.zlexcount(key, JRange.create[V](range.start, range.end))).evalOn(ec))
      .futureLift
      .map(x => Option(Long.unbox(x)))

  override def zRange(key: K, start: Long, stop: Long): F[List[V]] =
    async
      .flatMap(c => F.delay(c.zrange(key, start, stop)).evalOn(ec))
      .futureLift
      .map(_.asScala.toList)

  override def zRangeByLex(key: K, range: ZRange[V], limit: Option[RangeLimit]): F[List[V]] = {
    val res = limit match {
      case Some(x) =>
        async.flatMap(c =>
          F.delay(c.zrangebylex(key, JRange.create[V](range.start, range.end), JLimit.create(x.offset, x.count)))
            .evalOn(ec)
        )
      case None => async.flatMap(c => F.delay(c.zrangebylex(key, JRange.create[V](range.start, range.end)))).evalOn(ec)
    }
    res.futureLift.map(_.asScala.toList)
  }

  override def zRangeByScore[T: Numeric](key: K, range: ZRange[T], limit: Option[RangeLimit]): F[List[V]] = {
    val res = limit match {
      case Some(x) =>
        async
          .flatMap(c => F.delay(c.zrangebyscore(key, range.asJavaRange, JLimit.create(x.offset, x.count))))
          .evalOn(ec)
      case None => async.flatMap(c => F.delay(c.zrangebyscore(key, range.asJavaRange))).evalOn(ec)
    }
    res.futureLift.map(_.asScala.toList)
  }

  override def zRangeByScoreWithScores[T: Numeric](
      key: K,
      range: ZRange[T],
      limit: Option[RangeLimit]
  ): F[List[ScoreWithValue[V]]] = {
    val res = limit match {
      case Some(x) =>
        async.flatMap(c =>
          F.delay(c.zrangebyscoreWithScores(key, range.asJavaRange, JLimit.create(x.offset, x.count))).evalOn(ec)
        )
      case None => async.flatMap(c => F.delay(c.zrangebyscoreWithScores(key, range.asJavaRange))).evalOn(ec)
    }
    res.futureLift.map(_.asScala.toList.map(_.asScoreWithValues))
  }

  override def zRangeWithScores(key: K, start: Long, stop: Long): F[List[ScoreWithValue[V]]] =
    async
      .flatMap(c => F.delay(c.zrangeWithScores(key, start, stop)).evalOn(ec))
      .futureLift
      .map(_.asScala.toList.map(_.asScoreWithValues))

  override def zRank(key: K, value: V): F[Option[Long]] =
    async
      .flatMap(c => F.delay(c.zrank(key, value)).evalOn(ec))
      .futureLift
      .map(x => Option(Long.unbox(x)))

  override def zRevRange(key: K, start: Long, stop: Long): F[List[V]] =
    async
      .flatMap(c => F.delay(c.zrevrange(key, start, stop)).evalOn(ec))
      .futureLift
      .map(_.asScala.toList)

  override def zRevRangeByLex(key: K, range: ZRange[V], limit: Option[RangeLimit]): F[List[V]] = {
    val res = limit match {
      case Some(x) =>
        async.flatMap(c =>
          F.blocking(
            c.zrevrangebylex(key, JRange.create[V](range.start, range.end), JLimit.create(x.offset, x.count))
          )
        )
      case None =>
        async.flatMap(c => F.delay(c.zrevrangebylex(key, JRange.create[V](range.start, range.end)))).evalOn(ec)
    }
    res.futureLift.map(_.asScala.toList)
  }

  override def zRevRangeByScore[T: Numeric](key: K, range: ZRange[T], limit: Option[RangeLimit]): F[List[V]] = {
    val res = limit match {
      case Some(x) =>
        async
          .flatMap(c =>
            F.delay(c.zrevrangebyscore(key, range.asJavaRange, JLimit.create(x.offset, x.count))).evalOn(ec)
          )

      case None => async.flatMap(c => F.delay(c.zrevrangebyscore(key, range.asJavaRange)).evalOn(ec))
    }
    res.futureLift.map(_.asScala.toList)
  }

  override def zRevRangeByScoreWithScores[T: Numeric](
      key: K,
      range: ZRange[T],
      limit: Option[RangeLimit]
  ): F[List[ScoreWithValue[V]]] = {
    val res = limit match {
      case Some(x) =>
        async.flatMap(c =>
          F.delay(c.zrevrangebyscoreWithScores(key, range.asJavaRange, JLimit.create(x.offset, x.count))).evalOn(ec)
        )
      case None => async.flatMap(c => F.delay(c.zrangebyscoreWithScores(key, range.asJavaRange)).evalOn(ec))
    }
    res.futureLift.map(_.asScala.toList.map(_.asScoreWithValues))
  }

  override def zRevRangeWithScores(key: K, start: Long, stop: Long): F[List[ScoreWithValue[V]]] =
    async
      .flatMap(c =>
        F.delay(c.zrevrangeWithScores(key, start, stop))
          .evalOn(ec)
      )
      .futureLift
      .map(_.asScala.toList.map(_.asScoreWithValues))

  override def zRevRank(key: K, value: V): F[Option[Long]] =
    async
      .flatMap(c =>
        F.delay(c.zrevrank(key, value))
          .evalOn(ec)
      )
      .futureLift
      .map(x => Option(Long.unbox(x)))

  override def zScore(key: K, value: V): F[Option[Double]] =
    async
      .flatMap(c =>
        F.delay(c.zscore(key, value))
          .evalOn(ec)
      )
      .futureLift
      .map(x => Option(Double.unbox(x)))

  override def zPopMin(key: K, count: Long): F[List[ScoreWithValue[V]]] =
    async
      .flatMap(c =>
        F.delay(c.zpopmin(key, count))
          .evalOn(ec)
      )
      .futureLift
      .map(_.asScala.toList.map(_.asScoreWithValues))

  override def zPopMax(key: K, count: Long): F[List[ScoreWithValue[V]]] =
    async
      .flatMap(c =>
        F.delay(c.zpopmax(key, count))
          .evalOn(ec)
      )
      .futureLift
      .map(_.asScala.toList.map(_.asScoreWithValues))

  override def bzPopMin(timeout: Duration, keys: NonEmptyList[K]): F[Option[(K, ScoreWithValue[V])]] =
    async
      .flatMap(c =>
        F.delay(c.bzpopmin(timeout.toSecondsOrZero, keys.toList: _*))
          .evalOn(ec)
      )
      .futureLift
      .map(Option(_).map(kv => (kv.getKey, kv.getValue.asScoreWithValues)))

  override def bzPopMax(timeout: Duration, keys: NonEmptyList[K]): F[Option[(K, ScoreWithValue[V])]] =
    async
      .flatMap(c =>
        F.delay(c.bzpopmax(timeout.toSecondsOrZero, keys.toList: _*))
          .evalOn(ec)
      )
      .futureLift
      .map(Option(_).map(kv => (kv.getKey, kv.getValue.asScoreWithValues)))

  /******************************* Connection API **********************************/
  override val ping: F[String] =
    async.flatMap(c => F.delay(c.ping())).futureLift

  override def select(index: Int): F[Unit] =
    conn.async.flatMap(c => F.delay(c.select(index)).evalOn(ec)).void

  override def auth(password: CharSequence): F[Boolean] =
    async
      .flatMap(c => F.delay(c.auth(password)))
      .futureLift
      .map(_ == "OK")

  override def auth(username: String, password: CharSequence): F[Boolean] =
    async
      .flatMap(c => F.delay(c.auth(username, password)))
      .futureLift
      .map(_ == "OK")

  /******************************* Server API **********************************/
  override val flushAll: F[Unit] =
    async.flatMap(c => F.delay(c.flushall())).futureLift.void

  override val flushAllAsync: F[Unit] =
    async.flatMap(c => F.delay(c.flushallAsync())).futureLift.void

  override def keys(key: K): F[List[K]] =
    async
      .flatMap(c =>
        F.delay(c.keys(key))
          .evalOn(ec)
      )
      .futureLift
      .map(_.asScala.toList)

  override def info: F[Map[String, String]] =
    async
      .flatMap(c => F.delay(c.info))
      .futureLift
      .flatMap(info =>
        F.delay(
          info
            .split("\\r?\\n")
            .toList
            .map(_.split(":", 2).toList)
            .collect { case k :: v :: Nil => (k, v) }
            .toMap
        )
      )

  override def dbsize: F[Long] =
    async
      .flatMap(c => F.delay(c.dbsize))
      .futureLift
      .map(Long.unbox)

  override def lastSave: F[Instant] =
    async
      .flatMap(c => F.delay(c.lastsave))
      .futureLift
      .map(_.toInstant)

  override def slowLogLen: F[Long] =
    async
      .flatMap(c => F.delay(c.slowlogLen))
      .futureLift
      .map(Long.unbox)

  override def eval(script: String, output: ScriptOutputType[V]): F[output.R] =
    async
      .flatMap(c =>
        F.delay(c.eval[output.Underlying](script, output.outputType))
          .evalOn(ec)
      )
      .futureLift
      .map(r => output.convert(r))

  override def eval(script: String, output: ScriptOutputType[V], keys: List[K]): F[output.R] =
    async
      .flatMap(c =>
        F.delay(
            c.eval[output.Underlying](
              script,
              output.outputType,
              // The Object requirement comes from the limitations of Java Generics. It is safe to assume K <: Object as
              // the underlying JRedisCodec would also only support K <: Object.
              keys.asInstanceOf[Seq[K with Object]].toArray
            )
          )
          .evalOn(ec)
      )
      .futureLift
      .map(output.convert(_))

  override def eval(script: String, output: ScriptOutputType[V], keys: List[K], values: List[V]): F[output.R] =
    async
      .flatMap(c =>
        F.delay(
            c.eval[output.Underlying](
              script,
              output.outputType,
              // see comment in eval above
              keys.asInstanceOf[Seq[K with Object]].toArray,
              values: _*
            )
          )
          .evalOn(ec)
      )
      .futureLift
      .map(output.convert(_))

  override def evalSha(digest: String, output: ScriptOutputType[V]): F[output.R] =
    async
      .flatMap(c =>
        F.delay(c.evalsha[output.Underlying](digest, output.outputType))
          .evalOn(ec)
      )
      .futureLift
      .map(output.convert(_))

  override def evalSha(digest: String, output: ScriptOutputType[V], keys: List[K]): F[output.R] =
    async
      .flatMap(c =>
        F.delay(
            c.evalsha[output.Underlying](
              digest,
              output.outputType,
              // see comment in eval above
              keys.asInstanceOf[Seq[K with Object]].toArray
            )
          )
          .evalOn(ec)
      )
      .futureLift
      .map(output.convert(_))

  override def evalSha(digest: String, output: ScriptOutputType[V], keys: List[K], values: List[V]): F[output.R] =
    async
      .flatMap(c =>
        F.delay(
            c.evalsha[output.Underlying](
              digest,
              output.outputType,
              // see comment in eval above
              keys.asInstanceOf[Seq[K with Object]].toArray,
              values: _*
            )
          )
          .evalOn(ec)
      )
      .futureLift
      .map(output.convert(_))

  override def scriptLoad(script: String): F[String] =
    async.flatMap(c => F.delay(c.scriptLoad(script)).evalOn(ec)).futureLift

  override def scriptLoad(script: Array[Byte]): F[String] =
    async.flatMap(c => F.delay(c.scriptLoad(script)).evalOn(ec)).futureLift

  override def scriptExists(digests: String*): F[List[Boolean]] =
    async
      .flatMap(c =>
        F.delay(c.scriptExists(digests: _*))
          .evalOn(ec)
      )
      .futureLift
      .map(_.asScala.map(Boolean.unbox(_)).toList)

  override def scriptFlush: F[Unit] =
    async.flatMap(c => F.delay(c.scriptFlush())).evalOn(ec).futureLift.void

  override def digest(script: String): F[String] = async.flatMap(c => F.delay(c.digest(script)))

  /** ***************************** HyperLoglog API **********************************/
  override def pfAdd(key: K, values: V*): F[Long] =
    async
      .flatMap(c =>
        F.delay(c.pfadd(key, values: _*))
          .evalOn(ec)
      )
      .futureLift
      .map(Long.box(_))

  override def pfCount(key: K): F[Long] =
    async
      .flatMap(c =>
        F.delay(c.pfcount(key))
          .evalOn(ec)
      )
      .futureLift
      .map(Long.box(_))

  override def pfMerge(outputKey: K, inputKeys: K*): F[Unit] =
    async
      .flatMap(c =>
        F.delay(c.pfmerge(outputKey, inputKeys: _*))
          .evalOn(ec)
      )
      .futureLift
      .void
}

private[redis4cats] trait RedisConversionOps {

  private[redis4cats] implicit class GeoRadiusResultOps[V](v: GeoWithin[V]) {
    def asGeoRadiusResult: GeoRadiusResult[V] =
      GeoRadiusResult[V](
        v.getMember,
        Distance(v.getDistance),
        GeoHash(v.getGeohash),
        GeoCoordinate(v.getCoordinates.getX.doubleValue(), v.getCoordinates.getY.doubleValue())
      )
  }

  private[redis4cats] implicit class GeoRadiusKeyStorageOps[K](v: GeoRadiusKeyStorage[K]) {
    def asGeoRadiusStoreArgs: GeoRadiusStoreArgs[K] = {
      val store: GeoRadiusStoreArgs[_] = GeoRadiusStoreArgs.Builder
        .store[K](v.key)
        .withCount(v.count)
      store.asInstanceOf[GeoRadiusStoreArgs[K]]
    }
  }

  private[redis4cats] implicit class GeoRadiusDistStorageOps[K](v: GeoRadiusDistStorage[K]) {
    def asGeoRadiusStoreArgs: GeoRadiusStoreArgs[K] = {
      val store: GeoRadiusStoreArgs[_] = GeoRadiusStoreArgs.Builder
        .withStoreDist[K](v.key)
        .withCount(v.count)
      store.asInstanceOf[GeoRadiusStoreArgs[K]]
    }
  }

  private[redis4cats] implicit class ZRangeOps[T: Numeric](range: ZRange[T]) {
    def asJavaRange: JRange[Number] = {
      def toJavaNumber(t: T): java.lang.Number = t match {
        case b: Byte  => b
        case s: Short => s
        case i: Int   => i
        case l: Long  => l
        case f: Float => f
        case _        => T.toDouble(t)
      }
      val start: Number = toJavaNumber(range.start)
      val end: Number   = toJavaNumber(range.end)
      JRange.create(start, end)
    }
  }

  private[redis4cats] implicit class ScoredValuesOps[V](v: ScoredValue[V]) {
    def asScoreWithValues: ScoreWithValue[V] = ScoreWithValue[V](Score(v.getScore), v.getValue)
  }

  private[redis4cats] implicit class DurationOps(d: Duration) {
    def toSecondsOrZero: Long = d match {
      case _: Duration.Infinite     => 0
      case duration: FiniteDuration => duration.toSeconds
    }
  }

}

private[redis4cats] class Redis[F[_]: Async: Log, K, V](
    connection: RedisStatefulConnection[F, K, V],
    ec: ExecutionContext
) extends BaseRedis[F, K, V](connection, cluster = false, ec)

private[redis4cats] class RedisCluster[F[_]: Async: Log, K, V](
    connection: RedisStatefulClusterConnection[F, K, V],
    ec: ExecutionContext
) extends BaseRedis[F, K, V](connection, cluster = true, ec)<|MERGE_RESOLUTION|>--- conflicted
+++ resolved
@@ -1157,13 +1157,8 @@
   override def zRemRangeByRank(key: K, start: Long, stop: Long): F[Long] =
     async.flatMap(c => F.delay(c.zremrangebyrank(key, start, stop)).evalOn(ec)).futureLift.map(x => Long.box(x))
 
-<<<<<<< HEAD
-  override def zRemRangeByScore(key: K, range: ZRange[V])(implicit ev: Numeric[V]): F[Long] =
+  override def zRemRangeByScore[T: Numeric](key: K, range: ZRange[T]): F[Long] =
     async.flatMap(c => F.delay(c.zremrangebyscore(key, range.asJavaRange)).evalOn(ec)).futureLift.map(x => Long.box(x))
-=======
-  override def zRemRangeByScore[T: Numeric](key: K, range: ZRange[T]): F[Long] =
-    async.flatMap(c => F.blocking(c.zremrangebyscore(key, range.asJavaRange))).futureLift.map(x => Long.box(x))
->>>>>>> 6ff9739e
 
   override def zUnionStore(destination: K, args: Option[ZStoreArgs], keys: K*): F[Long] = {
     val res = args match {
