/*
 * Copyright 2018-2019 ProfunKtor
 *
 * Licensed under the Apache License, Version 2.0 (the "License");
 * you may not use this file except in compliance with the License.
 * You may obtain a copy of the License at
 *
 *     http://www.apache.org/licenses/LICENSE-2.0
 *
 * Unless required by applicable law or agreed to in writing, software
 * distributed under the License is distributed on an "AS IS" BASIS,
 * WITHOUT WARRANTIES OR CONDITIONS OF ANY KIND, either express or implied.
 * See the License for the specific language governing permissions and
 * limitations under the License.
 */

package dev.profunktor.redis4cats.interpreter

import cats.effect._
import cats.implicits._
import dev.profunktor.redis4cats.algebra._
import dev.profunktor.redis4cats.connection._
import dev.profunktor.redis4cats.domain._
import dev.profunktor.redis4cats.effect.{ JRFuture, Log }
import dev.profunktor.redis4cats.effects._
import io.lettuce.core.{ Limit => JLimit, Range => JRange, RedisURI => JRedisURI }
import io.lettuce.core.{ GeoArgs, GeoRadiusStoreArgs, GeoWithin, ScoredValue, ZAddArgs, ZStoreArgs }
import io.lettuce.core.api.async.RedisAsyncCommands
import io.lettuce.core.cluster.api.async.RedisClusterAsyncCommands
import java.util.concurrent.TimeUnit
import scala.concurrent.duration.FiniteDuration

object Redis {

  private[redis4cats] def acquireAndRelease[F[_]: Concurrent: ContextShift: Log, K, V](
      client: RedisClient,
      codec: RedisCodec[K, V],
      uri: JRedisURI
  ): (F[Redis[F, K, V]], Redis[F, K, V] => F[Unit]) = {
    val acquire = JRFuture
      .fromConnectionFuture {
        Sync[F].delay(client.underlying.connectAsync(codec.underlying, uri))
      }
      .map(c => new Redis(new RedisStatefulConnection(c)))

    val release: Redis[F, K, V] => F[Unit] = c => Log[F].info(s"Releasing Commands connection: $uri") *> c.conn.close

    (acquire, release)
  }

  private[redis4cats] def acquireAndReleaseCluster[F[_]: Concurrent: ContextShift: Log, K, V](
      client: RedisClusterClient,
      codec: RedisCodec[K, V]
  ): (F[RedisCluster[F, K, V]], RedisCluster[F, K, V] => F[Unit]) = {
    val acquire = JRFuture
      .fromCompletableFuture {
        Sync[F].delay(client.underlying.connectAsync[K, V](codec.underlying))
      }
      .map(c => new RedisCluster(new RedisStatefulClusterConnection(c)))

    val release: RedisCluster[F, K, V] => F[Unit] = c =>
      Log[F].info(s"Releasing cluster Commands connection: ${client.underlying}") *> c.conn.close

    (acquire, release)
  }

  private[redis4cats] def acquireAndReleaseClusterByNode[F[_]: Concurrent: ContextShift: Log, K, V](
      client: RedisClusterClient,
      codec: RedisCodec[K, V],
      nodeId: NodeId
  ): (F[BaseRedis[F, K, V]], BaseRedis[F, K, V] => F[Unit]) = {
    val acquire = JRFuture
      .fromCompletableFuture {
        Sync[F].delay(client.underlying.connectAsync[K, V](codec.underlying))
      }
      .map { c =>
        new BaseRedis[F, K, V](new RedisStatefulClusterConnection(c), cluster = true) {
          override def async: F[RedisClusterAsyncCommands[K, V]] =
            if (cluster) conn.byNode(nodeId).widen[RedisClusterAsyncCommands[K, V]]
            else conn.async.widen[RedisClusterAsyncCommands[K, V]]
        }
      }

    val release: BaseRedis[F, K, V] => F[Unit] = c =>
      Log[F].info(s"Releasing single-shard cluster Commands connection: ${client.underlying}") *> c.conn.close

    (acquire, release)
  }

  def apply[F[_]: Concurrent: ContextShift: Log, K, V](
      client: RedisClient,
      codec: RedisCodec[K, V],
      uri: JRedisURI
  ): Resource[F, RedisCommands[F, K, V]] = {
    val (acquire, release) = acquireAndRelease(client, codec, uri)
    Resource.make(acquire)(release).widen
  }

  def cluster[F[_]: Concurrent: ContextShift: Log, K, V](
      clusterClient: RedisClusterClient,
      codec: RedisCodec[K, V]
  ): Resource[F, RedisCommands[F, K, V]] = {
    val (acquire, release) = acquireAndReleaseCluster(clusterClient, codec)
    Resource.make(acquire)(release).widen
  }

  def clusterByNode[F[_]: Concurrent: ContextShift: Log, K, V](
      clusterClient: RedisClusterClient,
      codec: RedisCodec[K, V],
      nodeId: NodeId
  ): Resource[F, RedisCommands[F, K, V]] = {
    val (acquire, release) = acquireAndReleaseClusterByNode(clusterClient, codec, nodeId)
    Resource.make(acquire)(release).widen
  }

  def masterReplica[F[_]: Concurrent: ContextShift: Log, K, V](
      conn: RedisMasterReplicaConnection[K, V]
  ): F[RedisCommands[F, K, V]] =
<<<<<<< HEAD
    Sync[F].delay(new Redis[F, K, V](new RedisStatefulConnection(conn.underlying))).widen

=======
    Sync[F].delay {
      new RedisStatefulConnection(conn.underlying)
    }.map(new Redis[F, K, V](_))
>>>>>>> 05fd54a4
}

private[redis4cats] class BaseRedis[F[_]: ContextShift, K, V](
    val conn: RedisConnection[F, K, V],
    val cluster: Boolean
)(implicit F: Concurrent[F])
    extends RedisCommands[F, K, V]
    with RedisConversionOps {

  import dev.profunktor.redis4cats.JavaConversions._

  def async: F[RedisClusterAsyncCommands[K, V]] =
    if (cluster) conn.clusterAsync else conn.async.widen[RedisClusterAsyncCommands[K, V]]

  def del(key: K*): F[Unit] =
    JRFuture {
      async.flatMap(c => F.delay(c.del(key: _*)))
    }.void

  def exists(key: K*): F[Boolean] =
    JRFuture {
      async.flatMap(c => F.delay(c.exists(key: _*)))
    }.map(x => x == key.size.toLong)

  def expire(key: K, expiresIn: FiniteDuration): F[Unit] =
    JRFuture {
      async.flatMap(c => F.delay(c.expire(key, expiresIn.toSeconds)))
    }.void

  /******************************* Transactions API **********************************/
  // When in a cluster, transactions should run against a single node, therefore we use `conn.async` instead of `conn.clusterAsync`.

  def multi: F[Unit] =
    JRFuture {
      async.flatMap {
        case c: RedisAsyncCommands[K, V] => F.delay(c.multi())
        case _                           => conn.async.flatMap(c => F.delay(c.multi()))
      }
    }.void

  def exec: F[Unit] =
    JRFuture {
      async.flatMap {
        case c: RedisAsyncCommands[K, V] => F.delay(c.exec())
        case _                           => conn.async.flatMap(c => F.delay(c.exec()))
      }
    }.void

  def discard: F[Unit] =
    JRFuture {
      async.flatMap {
        case c: RedisAsyncCommands[K, V] => F.delay(c.discard())
        case _                           => conn.async.flatMap(c => F.delay(c.discard()))
      }
    }.void

  def watch(keys: K*): F[Unit] =
    JRFuture {
      async.flatMap {
        case c: RedisAsyncCommands[K, V] => F.delay(c.watch(keys: _*))
        case _                           => conn.async.flatMap(c => F.delay(c.watch(keys: _*)))
      }
    }.void

  def unwatch: F[Unit] =
    JRFuture {
      async.flatMap {
        case c: RedisAsyncCommands[K, V] => F.delay(c.unwatch())
        case _                           => conn.async.flatMap(c => F.delay(c.unwatch()))
      }
    }.void

  /******************************* AutoFlush API **********************************/
  override def enableAutoFlush: F[Unit] =
    async.flatMap(c => F.delay(c.setAutoFlushCommands(true)))

  override def disableAutoFlush: F[Unit] =
    async.flatMap(c => F.delay(c.setAutoFlushCommands(false)))

  override def flushCommands: F[Unit] =
    async.flatMap(c => F.delay(c.flushCommands()))

  /******************************* Strings API **********************************/
  override def append(key: K, value: V): F[Unit] =
    JRFuture {
      async.flatMap(c => F.delay(c.append(key, value)))
    }.void

  override def getSet(key: K, value: V): F[Option[V]] =
    JRFuture {
      async.flatMap(c => F.delay(c.getset(key, value)))
    }.map(Option.apply)

  override def set(key: K, value: V): F[Unit] =
    JRFuture {
      async.flatMap(c => F.delay(c.set(key, value)))
    }.void

  override def setNx(key: K, value: V): F[Boolean] =
    JRFuture {
      async.flatMap(c => F.delay(c.setnx(key, value)))
    }.map(x => Boolean.box(x))

  override def setEx(key: K, value: V, expiresIn: FiniteDuration): F[Unit] = {
    val command = expiresIn.unit match {
      case TimeUnit.MILLISECONDS =>
        async.flatMap(c => F.delay(c.psetex(key, expiresIn.toMillis, value)))
      case _ =>
        async.flatMap(c => F.delay(c.setex(key, expiresIn.toSeconds, value)))
    }
    JRFuture(command).void
  }

  override def setRange(key: K, value: V, offset: Long): F[Unit] =
    JRFuture {
      async.flatMap(c => F.delay(c.setrange(key, offset, value)))
    }.void

  override def decr(key: K)(implicit N: Numeric[V]): F[Long] =
    JRFuture {
      async.flatMap(c => F.delay(c.decr(key)))
    }.map(x => Long.box(x))

  override def decrBy(key: K, amount: Long)(implicit N: Numeric[V]): F[Long] =
    JRFuture {
      async.flatMap(c => F.delay(c.incrby(key, amount)))
    }.map(x => Long.box(x))

  override def incr(key: K)(implicit N: Numeric[V]): F[Long] =
    JRFuture {
      async.flatMap(c => F.delay(c.incr(key)))
    }.map(x => Long.box(x))

  override def incrBy(key: K, amount: Long)(implicit N: Numeric[V]): F[Long] =
    JRFuture {
      async.flatMap(c => F.delay(c.incrby(key, amount)))
    }.map(x => Long.box(x))

  override def incrByFloat(key: K, amount: Double)(implicit N: Numeric[V]): F[Double] =
    JRFuture {
      async.flatMap(c => F.delay(c.incrbyfloat(key, amount)))
    }.map(x => Double.box(x))

  override def get(key: K): F[Option[V]] =
    JRFuture {
      async.flatMap(c => F.delay(c.get(key)))
    }.map(Option.apply)

  override def getBit(key: K, offset: Long): F[Option[Long]] =
    JRFuture {
      async.flatMap(c => F.delay(c.getbit(key, offset)))
    }.map(x => Option(Long.unbox(x)))

  override def getRange(key: K, start: Long, end: Long): F[Option[V]] =
    JRFuture {
      async.flatMap(c => F.delay(c.getrange(key, start, end)))
    }.map(Option.apply)

  override def strLen(key: K): F[Option[Long]] =
    JRFuture {
      async.flatMap(c => F.delay(c.strlen(key)))
    }.map(x => Option(Long.unbox(x)))

  override def mGet(keys: Set[K]): F[Map[K, V]] =
    JRFuture {
      async.flatMap(c => F.delay(c.mget(keys.toSeq: _*)))
    }.map(_.asScala.toList.collect { case kv if kv.hasValue => kv.getKey -> kv.getValue }.toMap)

  override def mSet(keyValues: Map[K, V]): F[Unit] =
    JRFuture {
      async.flatMap(c => F.delay(c.mset(keyValues.asJava)))
    }.void

  override def mSetNx(keyValues: Map[K, V]): F[Boolean] =
    JRFuture {
      async.flatMap(c => F.delay(c.msetnx(keyValues.asJava)))
    }.map(x => Boolean.box(x))

  override def bitCount(key: K): F[Long] =
    JRFuture {
      async.flatMap(c => F.delay(c.bitcount(key)))
    }.map(x => Long.box(x))

  override def bitCount(key: K, start: Long, end: Long): F[Long] =
    JRFuture {
      async.flatMap(c => F.delay(c.bitcount(key, start, end)))
    }.map(x => Long.box(x))

  override def bitPos(key: K, state: Boolean): F[Long] =
    JRFuture {
      async.flatMap(c => F.delay(c.bitpos(key, state)))
    }.map(x => Long.box(x))

  override def bitPos(key: K, state: Boolean, start: Long): F[Long] =
    JRFuture {
      async.flatMap(c => F.delay(c.bitpos(key, state, start)))
    }.map(x => Long.box(x))

  override def bitPos(key: K, state: Boolean, start: Long, end: Long): F[Long] =
    JRFuture {
      async.flatMap(c => F.delay(c.bitpos(key, state, start, end)))
    }.map(x => Long.box(x))

  override def bitOpAnd(destination: K, sources: K*): F[Unit] =
    JRFuture {
      async.flatMap(c => F.delay(c.bitopAnd(destination, sources: _*)))
    }.void

  override def bitOpNot(destination: K, source: K): F[Unit] =
    JRFuture {
      async.flatMap(c => F.delay(c.bitopNot(destination, source)))
    }.void

  override def bitOpOr(destination: K, sources: K*): F[Unit] =
    JRFuture {
      async.flatMap(c => F.delay(c.bitopOr(destination, sources: _*)))
    }.void

  override def bitOpXor(destination: K, sources: K*): F[Unit] =
    JRFuture {
      async.flatMap(c => F.delay(c.bitopXor(destination, sources: _*)))
    }.void

  /******************************* Hashes API **********************************/
  override def hDel(key: K, fields: K*): F[Unit] =
    JRFuture {
      async.flatMap(c => F.delay(c.hdel(key, fields: _*)))
    }.void

  override def hExists(key: K, field: K): F[Boolean] =
    JRFuture {
      async.flatMap(c => F.delay(c.hexists(key, field)))
    }.map(x => Boolean.box(x))

  override def hGet(key: K, field: K): F[Option[V]] =
    JRFuture {
      async.flatMap(c => F.delay(c.hget(key, field)))
    }.map(Option.apply)

  override def hGetAll(key: K): F[Map[K, V]] =
    JRFuture {
      async.flatMap(c => F.delay(c.hgetall(key)))
    }.map(_.asScala.toMap)

  override def hmGet(key: K, fields: K*): F[Map[K, V]] =
    JRFuture {
      async.flatMap(c => F.delay(c.hmget(key, fields: _*)))
    }.map(_.asScala.toList.map(kv => kv.getKey -> kv.getValue).toMap)

  override def hKeys(key: K): F[List[K]] =
    JRFuture {
      async.flatMap(c => F.delay(c.hkeys(key)))
    }.map(_.asScala.toList)

  override def hVals(key: K): F[List[V]] =
    JRFuture {
      async.flatMap(c => F.delay(c.hvals(key)))
    }.map(_.asScala.toList)

  override def hStrLen(key: K, field: K): F[Option[Long]] =
    JRFuture {
      async.flatMap(c => F.delay(c.hstrlen(key, field)))
    }.map(x => Option(Long.unbox(x)))

  override def hLen(key: K): F[Option[Long]] =
    JRFuture {
      async.flatMap(c => F.delay(c.hlen(key)))
    }.map(x => Option(Long.unbox(x)))

  override def hSet(key: K, field: K, value: V): F[Unit] =
    JRFuture {
      async.flatMap(c => F.delay(c.hset(key, field, value)))
    }.void

  override def hSetNx(key: K, field: K, value: V): F[Boolean] =
    JRFuture {
      async.flatMap(c => F.delay(c.hsetnx(key, field, value)))
    }.map(x => Boolean.box(x))

  override def hmSet(key: K, fieldValues: Map[K, V]): F[Unit] =
    JRFuture {
      async.flatMap(c => F.delay(c.hmset(key, fieldValues.asJava)))
    }.void

  override def hIncrBy(key: K, field: K, amount: Long)(implicit N: Numeric[V]): F[Long] =
    JRFuture {
      async.flatMap(c => F.delay(c.hincrby(key, field, amount)))
    }.map(x => Long.box(x))

  override def hIncrByFloat(key: K, field: K, amount: Double)(implicit N: Numeric[V]): F[Double] =
    JRFuture {
      async.flatMap(c => F.delay(c.hincrbyfloat(key, field, amount)))
    }.map(x => Double.box(x))

  /******************************* Sets API **********************************/
  override def sIsMember(key: K, value: V): F[Boolean] =
    JRFuture {
      async.flatMap(c => F.delay(c.sismember(key, value)))
    }.map(x => Boolean.box(x))

  override def sAdd(key: K, values: V*): F[Unit] =
    JRFuture {
      async.flatMap(c => F.delay(c.sadd(key, values: _*)))
    }.void

  override def sDiffStore(destination: K, keys: K*): F[Unit] =
    JRFuture {
      async.flatMap(c => F.delay(c.sdiffstore(destination, keys: _*)))
    }.void

  override def sInterStore(destination: K, keys: K*): F[Unit] =
    JRFuture {
      async.flatMap(c => F.delay(c.sinterstore(destination, keys: _*)))
    }.void

  override def sMove(source: K, destination: K, value: V): F[Unit] =
    JRFuture {
      async.flatMap(c => F.delay(c.smove(source, destination, value)))
    }.void

  override def sPop(key: K): F[Option[V]] =
    JRFuture {
      async.flatMap(c => F.delay(c.spop(key)))
    }.map(Option.apply)

  override def sPop(key: K, count: Long): F[Set[V]] =
    JRFuture {
      async.flatMap(c => F.delay(c.spop(key, count)))
    }.map(_.asScala.toSet)

  override def sRem(key: K, values: V*): F[Unit] =
    JRFuture {
      async.flatMap(c => F.delay(c.srem(key, values: _*)))
    }.void

  override def sCard(key: K): F[Long] =
    JRFuture {
      async.flatMap(c => F.delay(c.scard(key)))
    }.map(x => Long.box(x))

  override def sDiff(keys: K*): F[Set[V]] =
    JRFuture {
      async.flatMap(c => F.delay(c.sdiff(keys: _*)))
    }.map(_.asScala.toSet)

  override def sInter(keys: K*): F[Set[V]] =
    JRFuture {
      async.flatMap(c => F.delay(c.sinter(keys: _*)))
    }.map(_.asScala.toSet)

  override def sMembers(key: K): F[Set[V]] =
    JRFuture {
      async.flatMap(c => F.delay(c.smembers(key)))
    }.map(_.asScala.toSet)

  override def sRandMember(key: K): F[Option[V]] =
    JRFuture {
      async.flatMap(c => F.delay(c.srandmember(key)))
    }.map(Option.apply)

  override def sRandMember(key: K, count: Long): F[List[V]] =
    JRFuture {
      async.flatMap(c => F.delay(c.srandmember(key, count)))
    }.map(_.asScala.toList)

  override def sUnion(keys: K*): F[Set[V]] =
    JRFuture {
      async.flatMap(c => F.delay(c.sunion(keys: _*)))
    }.map(_.asScala.toSet)

  override def sUnionStore(destination: K, keys: K*): F[Unit] =
    JRFuture {
      async.flatMap(c => F.delay(c.sunionstore(destination, keys: _*)))
    }.void

  /******************************* Lists API **********************************/
  override def lIndex(key: K, index: Long): F[Option[V]] =
    JRFuture {
      async.flatMap(c => F.delay(c.lindex(key, index)))
    }.map(Option.apply)

  override def lLen(key: K): F[Option[Long]] =
    JRFuture {
      async.flatMap(c => F.delay(c.llen(key)))
    }.map(x => Option(Long.unbox(x)))

  override def lRange(key: K, start: Long, stop: Long): F[List[V]] =
    JRFuture {
      async.flatMap(c => F.delay(c.lrange(key, start, stop)))
    }.map(_.asScala.toList)

  override def blPop(timeout: FiniteDuration, keys: K*): F[(K, V)] =
    JRFuture {
      async.flatMap(c => F.delay(c.blpop(timeout.toMillis, keys: _*)))
    }.map(kv => kv.getKey -> kv.getValue)

  override def brPop(timeout: FiniteDuration, keys: K*): F[(K, V)] =
    JRFuture {
      async.flatMap(c => F.delay(c.brpop(timeout.toMillis, keys: _*)))
    }.map(kv => kv.getKey -> kv.getValue)

  override def brPopLPush(timeout: FiniteDuration, source: K, destination: K): F[Option[V]] =
    JRFuture {
      async.flatMap(c => F.delay(c.brpoplpush(timeout.toMillis, source, destination)))
    }.map(Option.apply)

  override def lPop(key: K): F[Option[V]] =
    JRFuture {
      async.flatMap(c => F.delay(c.lpop(key)))
    }.map(Option.apply)

  override def lPush(key: K, values: V*): F[Unit] =
    JRFuture {
      async.flatMap(c => F.delay(c.lpush(key, values: _*)))
    }.void

  override def lPushX(key: K, values: V*): F[Unit] =
    JRFuture {
      async.flatMap(c => F.delay(c.lpushx(key, values: _*)))
    }.void

  override def rPop(key: K): F[Option[V]] =
    JRFuture {
      async.flatMap(c => F.delay(c.rpop(key)))
    }.map(Option.apply)

  override def rPopLPush(source: K, destination: K): F[Option[V]] =
    JRFuture {
      async.flatMap(c => F.delay(c.rpoplpush(source, destination)))
    }.map(Option.apply)

  override def rPush(key: K, values: V*): F[Unit] =
    JRFuture {
      async.flatMap(c => F.delay(c.rpush(key, values: _*)))
    }.void

  override def rPushX(key: K, values: V*): F[Unit] =
    JRFuture {
      async.flatMap(c => F.delay(c.rpushx(key, values: _*)))
    }.void

  override def lInsertAfter(key: K, pivot: V, value: V): F[Unit] =
    JRFuture {
      async.flatMap(c => F.delay(c.linsert(key, false, pivot, value)))
    }.void

  override def lInsertBefore(key: K, pivot: V, value: V): F[Unit] =
    JRFuture {
      async.flatMap(c => F.delay(c.linsert(key, true, pivot, value)))
    }.void

  override def lRem(key: K, count: Long, value: V): F[Unit] =
    JRFuture {
      async.flatMap(c => F.delay(c.lrem(key, count, value)))
    }.void

  override def lSet(key: K, index: Long, value: V): F[Unit] =
    JRFuture {
      async.flatMap(c => F.delay(c.lset(key, index, value)))
    }.void

  override def lTrim(key: K, start: Long, stop: Long): F[Unit] =
    JRFuture {
      async.flatMap(c => F.delay(c.ltrim(key, start, stop)))
    }.void

  /******************************* Geo API **********************************/
  override def geoDist(key: K, from: V, to: V, unit: GeoArgs.Unit): F[Double] =
    JRFuture {
      async.flatMap(c => F.delay(c.geodist(key, from, to, unit)))
    }.map(x => Double.box(x))

  override def geoHash(key: K, values: V*): F[List[Option[String]]] =
    JRFuture {
      async.flatMap(c => F.delay(c.geohash(key, values: _*)))
    }.map(_.asScala.toList.map(x => Option(x.getValue)))

  override def geoPos(key: K, values: V*): F[List[GeoCoordinate]] =
    JRFuture {
      async.flatMap(c => F.delay(c.geopos(key, values: _*)))
    }.map(_.asScala.toList.map(c => GeoCoordinate(c.getX.doubleValue(), c.getY.doubleValue())))

  override def geoRadius(key: K, geoRadius: GeoRadius, unit: GeoArgs.Unit): F[Set[V]] =
    JRFuture {
      async.flatMap(
        c => F.delay(c.georadius(key, geoRadius.lon.value, geoRadius.lat.value, geoRadius.dist.value, unit))
      )
    }.map(_.asScala.toSet)

  override def geoRadius(key: K, geoRadius: GeoRadius, unit: GeoArgs.Unit, args: GeoArgs): F[List[GeoRadiusResult[V]]] =
    JRFuture {
      async.flatMap(
        c => F.delay(c.georadius(key, geoRadius.lon.value, geoRadius.lat.value, geoRadius.dist.value, unit, args))
      )
    }.map(_.asScala.toList.map(_.asGeoRadiusResult))

  override def geoRadiusByMember(key: K, value: V, dist: Distance, unit: GeoArgs.Unit): F[Set[V]] =
    JRFuture {
      async.flatMap(c => F.delay(c.georadiusbymember(key, value, dist.value, unit)))
    }.map(_.asScala.toSet)

  override def geoRadiusByMember(
      key: K,
      value: V,
      dist: Distance,
      unit: GeoArgs.Unit,
      args: GeoArgs
  ): F[List[GeoRadiusResult[V]]] =
    JRFuture {
      async.flatMap(c => F.delay(c.georadiusbymember(key, value, dist.value, unit, args)))
    }.map(_.asScala.toList.map(_.asGeoRadiusResult))

  override def geoAdd(key: K, geoValues: GeoLocation[V]*): F[Unit] =
    JRFuture {
      val triplets = geoValues.flatMap(g => Seq[Any](g.lon.value, g.lat.value, g.value)).asInstanceOf[Seq[AnyRef]]
      async.flatMap(c => F.delay(c.geoadd(key, triplets: _*)))
    }.void

  override def geoRadius(key: K, geoRadius: GeoRadius, unit: GeoArgs.Unit, storage: GeoRadiusKeyStorage[K]): F[Unit] =
    JRFuture {
      conn.async
        .flatMap { c =>
          F.delay {
            c.georadius(
              key,
              geoRadius.lon.value,
              geoRadius.lat.value,
              geoRadius.dist.value,
              unit,
              storage.asGeoRadiusStoreArgs
            )
          }
        }
    }.void

  override def geoRadius(key: K, geoRadius: GeoRadius, unit: GeoArgs.Unit, storage: GeoRadiusDistStorage[K]): F[Unit] =
    JRFuture {
      conn.async
        .flatMap { c =>
          F.delay {
            c.georadius(
              key,
              geoRadius.lon.value,
              geoRadius.lat.value,
              geoRadius.dist.value,
              unit,
              storage.asGeoRadiusStoreArgs
            )
          }
        }
    }.void

  override def geoRadiusByMember(
      key: K,
      value: V,
      dist: Distance,
      unit: GeoArgs.Unit,
      storage: GeoRadiusKeyStorage[K]
  ): F[Unit] =
    JRFuture {
      async.flatMap(c => F.delay(c.georadiusbymember(key, value, dist.value, unit, storage.asGeoRadiusStoreArgs)))
    }.void

  override def geoRadiusByMember(
      key: K,
      value: V,
      dist: Distance,
      unit: GeoArgs.Unit,
      storage: GeoRadiusDistStorage[K]
  ): F[Unit] =
    JRFuture {
      async.flatMap(c => F.delay(c.georadiusbymember(key, value, dist.value, unit, storage.asGeoRadiusStoreArgs)))
    }.void

  /******************************* Sorted Sets API **********************************/
  override def zAdd(key: K, args: Option[ZAddArgs], values: ScoreWithValue[V]*): F[Unit] =
    JRFuture {
      args match {
        case Some(x) =>
          async.flatMap(
            c => F.delay(c.zadd(key, x, values.map(s => ScoredValue.just(s.score.value, s.value)): _*))
          )
        case None =>
          async.flatMap(c => F.delay(c.zadd(key, values.map(s => ScoredValue.just(s.score.value, s.value)): _*)))
      }
    }.void

  override def zAddIncr(key: K, args: Option[ZAddArgs], member: ScoreWithValue[V]): F[Unit] =
    JRFuture {
      args match {
        case Some(x) => async.flatMap(c => F.delay(c.zaddincr(key, x, member.score.value, member.value)))
        case None    => async.flatMap(c => F.delay(c.zaddincr(key, member.score.value, member.value)))
      }
    }.void

  override def zIncrBy(key: K, member: V, amount: Double): F[Unit] =
    JRFuture {
      async.flatMap(c => F.delay(c.zincrby(key, amount, member)))
    }.void

  override def zInterStore(destination: K, args: Option[ZStoreArgs], keys: K*): F[Unit] =
    JRFuture {
      args match {
        case Some(x) => async.flatMap(c => F.delay(c.zinterstore(destination, x, keys: _*)))
        case None    => async.flatMap(c => F.delay(c.zinterstore(destination, keys: _*)))
      }
    }.void

  override def zRem(key: K, values: V*): F[Unit] =
    JRFuture {
      async.flatMap(c => F.delay(c.zrem(key, values: _*)))
    }.void

  override def zRemRangeByLex(key: K, range: ZRange[V]): F[Unit] =
    JRFuture {
      async.flatMap(c => F.delay(c.zremrangebylex(key, JRange.create[V](range.start, range.end))))
    }.void

  override def zRemRangeByRank(key: K, start: Long, stop: Long): F[Unit] =
    JRFuture {
      async.flatMap(c => F.delay(c.zremrangebyrank(key, start, stop)))
    }.void

  override def zRemRangeByScore(key: K, range: ZRange[V])(implicit ev: Numeric[V]): F[Unit] =
    JRFuture {
      async.flatMap(c => F.delay(c.zremrangebyscore(key, range.asJavaRange)))
    }.void

  override def zUnionStore(destination: K, args: Option[ZStoreArgs], keys: K*): F[Unit] =
    JRFuture {
      args match {
        case Some(x) => async.flatMap(c => F.delay(c.zunionstore(destination, x, keys: _*)))
        case None    => async.flatMap(c => F.delay(c.zunionstore(destination, keys: _*)))
      }
    }.void

  override def zCard(key: K): F[Option[Long]] =
    JRFuture {
      async.flatMap(c => F.delay(c.zcard(key)))
    }.map(x => Option(Long.unbox(x)))

  override def zCount(key: K, range: ZRange[V])(implicit ev: Numeric[V]): F[Option[Long]] =
    JRFuture {
      async.flatMap(c => F.delay(c.zcount(key, range.asJavaRange)))
    }.map(x => Option(Long.unbox(x)))

  override def zLexCount(key: K, range: ZRange[V]): F[Option[Long]] =
    JRFuture {
      async.flatMap(c => F.delay(c.zlexcount(key, JRange.create[V](range.start, range.end))))
    }.map(x => Option(Long.unbox(x)))

  override def zRange(key: K, start: Long, stop: Long): F[List[V]] =
    JRFuture {
      async.flatMap(c => F.delay(c.zrange(key, start, stop)))
    }.map(_.asScala.toList)

  override def zRangeByLex(key: K, range: ZRange[V], limit: Option[RangeLimit]): F[List[V]] =
    JRFuture {
      limit match {
        case Some(x) =>
          async.flatMap(
            c => F.delay(c.zrangebylex(key, JRange.create[V](range.start, range.end), JLimit.create(x.offset, x.count)))
          )
        case None => async.flatMap(c => F.delay(c.zrangebylex(key, JRange.create[V](range.start, range.end))))
      }
    }.map(_.asScala.toList)

  override def zRangeByScore[T: Numeric](key: K, range: ZRange[T], limit: Option[RangeLimit]): F[List[V]] =
    JRFuture {
      limit match {
        case Some(x) =>
          async.flatMap(c => F.delay(c.zrangebyscore(key, range.asJavaRange, JLimit.create(x.offset, x.count))))
        case None => async.flatMap(c => F.delay(c.zrangebyscore(key, range.asJavaRange)))
      }
    }.map(_.asScala.toList)

  override def zRangeByScoreWithScores[T: Numeric](
      key: K,
      range: ZRange[T],
      limit: Option[RangeLimit]
  ): F[List[ScoreWithValue[V]]] =
    JRFuture {
      limit match {
        case Some(x) =>
          async.flatMap(
            c => F.delay(c.zrangebyscoreWithScores(key, range.asJavaRange, JLimit.create(x.offset, x.count)))
          )
        case None => async.flatMap(c => F.delay(c.zrangebyscoreWithScores(key, range.asJavaRange)))
      }
    }.map(_.asScala.toList.map(_.asScoreWithValues))

  override def zRangeWithScores(key: K, start: Long, stop: Long): F[List[ScoreWithValue[V]]] =
    JRFuture {
      async.flatMap(c => F.delay(c.zrangeWithScores(key, start, stop)))
    }.map(_.asScala.toList.map(_.asScoreWithValues))

  override def zRank(key: K, value: V): F[Option[Long]] =
    JRFuture {
      async.flatMap(c => F.delay(c.zrank(key, value)))
    }.map(x => Option(Long.unbox(x)))

  override def zRevRange(key: K, start: Long, stop: Long): F[List[V]] =
    JRFuture {
      async.flatMap(c => F.delay(c.zrevrange(key, start, stop)))
    }.map(_.asScala.toList)

  override def zRevRangeByLex(key: K, range: ZRange[V], limit: Option[RangeLimit]): F[List[V]] =
    JRFuture {
      limit match {
        case Some(x) =>
          async.flatMap(
            c =>
              F.delay(c.zrevrangebylex(key, JRange.create[V](range.start, range.end), JLimit.create(x.offset, x.count)))
          )
        case None => async.flatMap(c => F.delay(c.zrevrangebylex(key, JRange.create[V](range.start, range.end))))
      }
    }.map(_.asScala.toList)

  override def zRevRangeByScore[T: Numeric](key: K, range: ZRange[T], limit: Option[RangeLimit]): F[List[V]] =
    JRFuture {
      limit match {
        case Some(x) =>
          async.flatMap(c => F.delay(c.zrevrangebyscore(key, range.asJavaRange, JLimit.create(x.offset, x.count))))
        case None => async.flatMap(c => F.delay(c.zrevrangebyscore(key, range.asJavaRange)))
      }
    }.map(_.asScala.toList)

  override def zRevRangeByScoreWithScores[T: Numeric](
      key: K,
      range: ZRange[T],
      limit: Option[RangeLimit]
  ): F[List[ScoreWithValue[V]]] =
    JRFuture {
      limit match {
        case Some(x) =>
          async.flatMap(
            c => F.delay(c.zrangebyscoreWithScores(key, range.asJavaRange, JLimit.create(x.offset, x.count)))
          )
        case None => async.flatMap(c => F.delay(c.zrangebyscoreWithScores(key, range.asJavaRange)))
      }
    }.map(_.asScala.toList.map(_.asScoreWithValues))

  override def zRevRangeWithScores(key: K, start: Long, stop: Long): F[List[ScoreWithValue[V]]] =
    JRFuture {
      async.flatMap(c => F.delay(c.zrangeWithScores(key, start, stop)))
    }.map(_.asScala.toList.map(_.asScoreWithValues))

  override def zRevRank(key: K, value: V): F[Option[Long]] =
    JRFuture {
      async.flatMap(c => F.delay(c.zrevrank(key, value)))
    }.map(x => Option(Long.unbox(x)))

  override def zScore(key: K, value: V): F[Option[Double]] =
    JRFuture {
      async.flatMap(c => F.delay(c.zscore(key, value)))
    }.map(x => Option(Double.unbox(x)))

  /******************************* Connection API **********************************/
  override val ping: F[String] =
    JRFuture {
      async.flatMap(c => F.delay(c.ping()))
    }

  /******************************* Server API **********************************/
  override val flushAll: F[Unit] =
    JRFuture {
      async.flatMap(c => F.delay(c.flushall()))
    }.void

  override val flushAllAsync: F[Unit] =
    JRFuture {
      async.flatMap(c => F.delay(c.flushallAsync()))
    }.void

  override def keys(key: K): F[List[K]] =
    JRFuture {
      async.flatMap(c => F.delay(c.keys(key)))
    }.map(_.asScala.toList)
}

private[redis4cats] trait RedisConversionOps {

  private[redis4cats] implicit class GeoRadiusResultOps[V](v: GeoWithin[V]) {
    def asGeoRadiusResult: GeoRadiusResult[V] =
      GeoRadiusResult[V](
        v.getMember,
        Distance(v.getDistance),
        GeoHash(v.getGeohash),
        GeoCoordinate(v.getCoordinates.getX.doubleValue(), v.getCoordinates.getY.doubleValue())
      )
  }

  private[redis4cats] implicit class GeoRadiusKeyStorageOps[K](v: GeoRadiusKeyStorage[K]) {
    def asGeoRadiusStoreArgs: GeoRadiusStoreArgs[K] = {
      val store: GeoRadiusStoreArgs[_] = GeoRadiusStoreArgs.Builder
        .store[K](v.key)
        .withCount(v.count)
      store.asInstanceOf[GeoRadiusStoreArgs[K]]
    }
  }

  private[redis4cats] implicit class GeoRadiusDistStorageOps[K](v: GeoRadiusDistStorage[K]) {
    def asGeoRadiusStoreArgs: GeoRadiusStoreArgs[K] = {
      val store: GeoRadiusStoreArgs[_] = GeoRadiusStoreArgs.Builder
        .withStoreDist[K](v.key)
        .withCount(v.count)
      store.asInstanceOf[GeoRadiusStoreArgs[K]]
    }
  }

  private[redis4cats] implicit class ZRangeOps[T](range: ZRange[T])(implicit numeric: Numeric[T]) {
    def asJavaRange: JRange[Number] = {
      def toJavaNumber(t: T): java.lang.Number = t match {
        case b: Byte  => b
        case s: Short => s
        case i: Int   => i
        case l: Long  => l
        case f: Float => f
        case _        => numeric.toDouble(t)
      }
      val start: Number = toJavaNumber(range.start)
      val end: Number   = toJavaNumber(range.end)
      JRange.create(start, end)
    }
  }

  private[redis4cats] implicit class ScoredValuesOps[V](v: ScoredValue[V]) {
    def asScoreWithValues: ScoreWithValue[V] = ScoreWithValue[V](Score(v.getScore), v.getValue)
  }

}

private[redis4cats] class Redis[F[_]: Concurrent: ContextShift, K, V](
    connection: RedisStatefulConnection[F, K, V]
) extends BaseRedis[F, K, V](connection, cluster = false)

private[redis4cats] class RedisCluster[F[_]: Concurrent: ContextShift, K, V](
    connection: RedisStatefulClusterConnection[F, K, V]
) extends BaseRedis[F, K, V](connection, cluster = true)<|MERGE_RESOLUTION|>--- conflicted
+++ resolved
@@ -116,14 +116,11 @@
   def masterReplica[F[_]: Concurrent: ContextShift: Log, K, V](
       conn: RedisMasterReplicaConnection[K, V]
   ): F[RedisCommands[F, K, V]] =
-<<<<<<< HEAD
-    Sync[F].delay(new Redis[F, K, V](new RedisStatefulConnection(conn.underlying))).widen
-
-=======
-    Sync[F].delay {
-      new RedisStatefulConnection(conn.underlying)
-    }.map(new Redis[F, K, V](_))
->>>>>>> 05fd54a4
+    Sync[F]
+      .delay {
+        new RedisStatefulConnection(conn.underlying)
+      }
+      .map(new Redis[F, K, V](_))
 }
 
 private[redis4cats] class BaseRedis[F[_]: ContextShift, K, V](
