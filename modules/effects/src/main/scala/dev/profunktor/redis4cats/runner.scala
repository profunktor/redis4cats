/*
 * Copyright 2018-2021 ProfunKtor
 *
 * Licensed under the Apache License, Version 2.0 (the "License");
 * you may not use this file except in compliance with the License.
 * You may obtain a copy of the License at
 *
 *     http://www.apache.org/licenses/LICENSE-2.0
 *
 * Unless required by applicable law or agreed to in writing, software
 * distributed under the License is distributed on an "AS IS" BASIS,
 * WITHOUT WARRANTIES OR CONDITIONS OF ANY KIND, either express or implied.
 * See the License for the specific language governing permissions and
 * limitations under the License.
 */

package dev.profunktor.redis4cats

import java.util.UUID

import scala.concurrent.duration._

import cats.effect._
import cats.effect.implicits._
import cats.syntax.all._
import dev.profunktor.redis4cats.effect.Log
import dev.profunktor.redis4cats.hlist._
import cats.Applicative

object Runner {
  type CancelFibers[F[_]] = Throwable => F[Unit]

  case class Ops[F[_]](
      name: String,
      mainCmd: F[Unit],
      onComplete: CancelFibers[F] => F[Unit],
      onError: F[Unit],
      afterCompletion: F[Unit],
      mkError: () => Throwable
  )

  def apply[F[_]: Async: Log]: RunnerPartiallyApplied[F] =
    new RunnerPartiallyApplied[F]
}

private[redis4cats] class RunnerPartiallyApplied[F[_]: Async: Log] {

  def filterExec[T <: HList, R <: HList, S <: HList](ops: Runner.Ops[F])(commands: T)(
      implicit w: Witness.Aux[T, R],
      f: Filter.Aux[R, S]
  ): F[S] = exec[T, R](ops)(commands).map(_.filterUnit)

  def exec[T <: HList, R <: HList](ops: Runner.Ops[F])(commands: T)(implicit w: Witness.Aux[T, R]): F[R] =
    (Deferred[F, Either[Throwable, w.R]], Sync[F].delay(UUID.randomUUID)).tupled.flatMap {
      case (promise, uuid) =>
        def cancelFibers[A](fibs: HList)(err: Throwable): F[Unit] =
          joinOrCancel(fibs, HNil)(false) >> promise.complete(err.asLeft).void

        def onErrorOrCancelation(fibs: HList): F[Unit] =
          cancelFibers(fibs)(ops.mkError()).guarantee(ops.onError)

        (Deferred[F, Unit], Ref.of[F, Int](0)).tupled
          .flatMap {
            case (gate, counter) =>
              // wait for commands to be scheduled
              val synchronizer: F[Unit] =
                counter.modify {
<<<<<<< HEAD
                  case n if n === (commands.size - 1) => n + 1 -> gate.complete(()).void
                  case n                              => n + 1 -> F.unit
=======
                  case n if n === (commands.size - 1) => n + 1 -> gate.complete(())
                  case n                              => n + 1 -> Applicative[F].unit
>>>>>>> 8938a8e6
                }.flatten

              Log[F].debug(s"${ops.name} started - ID: $uuid") >>
                (ops.mainCmd >> runner(synchronizer, commands, HNil))
                  .bracketCase(_ => gate.get) {
                    case (fibs, Outcome.Succeeded(_)) =>
                      for {
                        _ <- Log[F].debug(s"${ops.name} completed - ID: $uuid")
                        _ <- ops.onComplete(cancelFibers(fibs))
                        r <- joinOrCancel(fibs, HNil)(true)
                        // Casting here is fine since we have a `Witness` that proves this true
                        _ <- promise.complete(r.asInstanceOf[w.R].asRight)
                      } yield ()
<<<<<<< HEAD
                    case (fibs, Outcome.Errored(e)) =>
                      F.error(s"${ops.name} failed: ${e.getMessage} - ID: $uuid") >> onErrorOrCancelation(fibs)
                    case (fibs, Outcome.Canceled()) =>
                      F.error(s"${ops.name} canceled - ID: $uuid") >> onErrorOrCancelation(fibs)
=======
                    case (fibs, ExitCase.Error(e)) =>
                      Log[F].error(s"${ops.name} failed: ${e.getMessage} - ID: $uuid") >> onErrorOrCancelation(fibs)
                    case (fibs, ExitCase.Canceled) =>
                      Log[F].error(s"${ops.name} canceled - ID: $uuid") >> onErrorOrCancelation(fibs)
>>>>>>> 8938a8e6
                  }
                  .guarantee(ops.afterCompletion) >> promise.get.rethrow.timeout(3.seconds)
          }
    }

  // Forks every command in order
  private def runner[H <: HList, G <: HList](f: F[Unit], ys: H, res: G): F[HList] =
    ys match {
      case HNil                           => res.pure[F].widen
      case HCons((h: F[_] @unchecked), t) => (h, f).parTupled.map(_._1).start.flatMap(fb => runner(f, t, fb :: res))
    }

  // Joins or cancel fibers correspondent to previous executed commands
  private def joinOrCancel[H <: HList, G <: HList](ys: H, res: G)(isJoin: Boolean): F[HList] =
    ys match {
<<<<<<< HEAD
      case HNil => F.pure(res)
      case HCons((h: Fiber[F, Throwable, Any] @unchecked), t) if isJoin =>
        h.joinWithNever.flatMap(x => joinOrCancel(t, x :: res)(isJoin))
      case HCons((h: Fiber[F, Throwable, Any] @unchecked), t) =>
=======
      case HNil => Applicative[F].pure(res)
      case HCons((h: Fiber[F, Any] @unchecked), t) if isJoin =>
        h.join.flatMap(x => joinOrCancel(t, x :: res)(isJoin))
      case HCons((h: Fiber[F, Any] @unchecked), t) =>
>>>>>>> 8938a8e6
        h.cancel.flatMap(x => joinOrCancel(t, x :: res)(isJoin))
      case HCons(h, t) =>
        Log[F].error(s"Unexpected result: ${h.toString}") >> joinOrCancel(t, res)(isJoin)
    }

}<|MERGE_RESOLUTION|>--- conflicted
+++ resolved
@@ -65,13 +65,8 @@
               // wait for commands to be scheduled
               val synchronizer: F[Unit] =
                 counter.modify {
-<<<<<<< HEAD
                   case n if n === (commands.size - 1) => n + 1 -> gate.complete(()).void
-                  case n                              => n + 1 -> F.unit
-=======
-                  case n if n === (commands.size - 1) => n + 1 -> gate.complete(())
                   case n                              => n + 1 -> Applicative[F].unit
->>>>>>> 8938a8e6
                 }.flatten
 
               Log[F].debug(s"${ops.name} started - ID: $uuid") >>
@@ -85,17 +80,10 @@
                         // Casting here is fine since we have a `Witness` that proves this true
                         _ <- promise.complete(r.asInstanceOf[w.R].asRight)
                       } yield ()
-<<<<<<< HEAD
                     case (fibs, Outcome.Errored(e)) =>
-                      F.error(s"${ops.name} failed: ${e.getMessage} - ID: $uuid") >> onErrorOrCancelation(fibs)
+                      Log[F].error(s"${ops.name} failed: ${e.getMessage} - ID: $uuid") >> onErrorOrCancelation(fibs)
                     case (fibs, Outcome.Canceled()) =>
-                      F.error(s"${ops.name} canceled - ID: $uuid") >> onErrorOrCancelation(fibs)
-=======
-                    case (fibs, ExitCase.Error(e)) =>
-                      Log[F].error(s"${ops.name} failed: ${e.getMessage} - ID: $uuid") >> onErrorOrCancelation(fibs)
-                    case (fibs, ExitCase.Canceled) =>
                       Log[F].error(s"${ops.name} canceled - ID: $uuid") >> onErrorOrCancelation(fibs)
->>>>>>> 8938a8e6
                   }
                   .guarantee(ops.afterCompletion) >> promise.get.rethrow.timeout(3.seconds)
           }
@@ -111,17 +99,10 @@
   // Joins or cancel fibers correspondent to previous executed commands
   private def joinOrCancel[H <: HList, G <: HList](ys: H, res: G)(isJoin: Boolean): F[HList] =
     ys match {
-<<<<<<< HEAD
-      case HNil => F.pure(res)
+      case HNil => Applicative[F].pure(res)
       case HCons((h: Fiber[F, Throwable, Any] @unchecked), t) if isJoin =>
         h.joinWithNever.flatMap(x => joinOrCancel(t, x :: res)(isJoin))
       case HCons((h: Fiber[F, Throwable, Any] @unchecked), t) =>
-=======
-      case HNil => Applicative[F].pure(res)
-      case HCons((h: Fiber[F, Any] @unchecked), t) if isJoin =>
-        h.join.flatMap(x => joinOrCancel(t, x :: res)(isJoin))
-      case HCons((h: Fiber[F, Any] @unchecked), t) =>
->>>>>>> 8938a8e6
         h.cancel.flatMap(x => joinOrCancel(t, x :: res)(isJoin))
       case HCons(h, t) =>
         Log[F].error(s"Unexpected result: ${h.toString}") >> joinOrCancel(t, res)(isJoin)
