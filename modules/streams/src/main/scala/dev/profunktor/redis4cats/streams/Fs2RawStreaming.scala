/*
 * Copyright 2018-2021 ProfunKtor
 *
 * Licensed under the Apache License, Version 2.0 (the "License");
 * you may not use this file except in compliance with the License.
 * You may obtain a copy of the License at
 *
 *     http://www.apache.org/licenses/LICENSE-2.0
 *
 * Unless required by applicable law or agreed to in writing, software
 * distributed under the License is distributed on an "AS IS" BASIS,
 * WITHOUT WARRANTIES OR CONDITIONS OF ANY KIND, either express or implied.
 * See the License for the specific language governing permissions and
 * limitations under the License.
 */

package dev.profunktor.redis4cats
package streams

import cats.effect._
import cats.syntax.functor._
import dev.profunktor.redis4cats.effect.{ JRFuture, RedisExecutor }
import dev.profunktor.redis4cats.streams.data._
import io.lettuce.core.XReadArgs.StreamOffset
import io.lettuce.core.api.StatefulRedisConnection
import dev.profunktor.redis4cats.JavaConversions._
import io.lettuce.core.{ XAddArgs, XReadArgs }

private[streams] class RedisRawStreaming[F[_]: Concurrent: ContextShift: RedisExecutor, K, V](
    val client: StatefulRedisConnection[K, V]
) extends RawStreaming[F, K, V] {

  override def xAdd(key: K, body: Map[K, V], approxMaxlen: Option[Long] = None): F[MessageId] =
    JRFuture {
      val args = approxMaxlen.map(XAddArgs.Builder.maxlen(_).approximateTrimming(true))

<<<<<<< HEAD
      Sync[F].delay(client.async().xadd(key, args.orNull, body.asJava))
    }(blocker).map(MessageId)
=======
      F.delay(client.async().xadd(key, args.orNull, body.asJava))
    }.map(MessageId)
>>>>>>> d223d583

  override def xRead(streams: Set[StreamingOffset[K]]): F[List[XReadMessage[K, V]]] = {
    val offsets = streams.map(s => StreamOffset.from(s.key, s.offset)).toSeq
    JRFuture {
<<<<<<< HEAD
      Sync[F].delay(client.async().xread(XReadArgs.Builder.block(0), offsets: _*))
    }(blocker).map { list =>
=======
      F.delay(client.async().xread(XReadArgs.Builder.block(0), offsets: _*))
    }.map { list =>
>>>>>>> d223d583
      list.asScala.toList.map { msg =>
        XReadMessage[K, V](MessageId(msg.getId), msg.getStream, msg.getBody.asScala.toMap)
      }
    }
  }

}<|MERGE_RESOLUTION|>--- conflicted
+++ resolved
@@ -34,24 +34,14 @@
     JRFuture {
       val args = approxMaxlen.map(XAddArgs.Builder.maxlen(_).approximateTrimming(true))
 
-<<<<<<< HEAD
       Sync[F].delay(client.async().xadd(key, args.orNull, body.asJava))
-    }(blocker).map(MessageId)
-=======
-      F.delay(client.async().xadd(key, args.orNull, body.asJava))
     }.map(MessageId)
->>>>>>> d223d583
 
   override def xRead(streams: Set[StreamingOffset[K]]): F[List[XReadMessage[K, V]]] = {
     val offsets = streams.map(s => StreamOffset.from(s.key, s.offset)).toSeq
     JRFuture {
-<<<<<<< HEAD
       Sync[F].delay(client.async().xread(XReadArgs.Builder.block(0), offsets: _*))
-    }(blocker).map { list =>
-=======
-      F.delay(client.async().xread(XReadArgs.Builder.block(0), offsets: _*))
     }.map { list =>
->>>>>>> d223d583
       list.asScala.toList.map { msg =>
         XReadMessage[K, V](MessageId(msg.getId), msg.getStream, msg.getBody.asScala.toMap)
       }
