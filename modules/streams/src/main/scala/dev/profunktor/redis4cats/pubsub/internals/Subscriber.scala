/*
 * Copyright 2018-2021 ProfunKtor
 *
 * Licensed under the Apache License, Version 2.0 (the "License");
 * you may not use this file except in compliance with the License.
 * You may obtain a copy of the License at
 *
 *     http://www.apache.org/licenses/LICENSE-2.0
 *
 * Unless required by applicable law or agreed to in writing, software
 * distributed under the License is distributed on an "AS IS" BASIS,
 * WITHOUT WARRANTIES OR CONDITIONS OF ANY KIND, either express or implied.
 * See the License for the specific language governing permissions and
 * limitations under the License.
 */

package dev.profunktor.redis4cats
package pubsub
package internals

import cats.effect._
import cats.effect.Ref
import cats.effect.implicits._
import cats.effect.std.Dispatcher
import cats.syntax.all._
import dev.profunktor.redis4cats.data.RedisChannel
import dev.profunktor.redis4cats.effect.{ JRFuture, Log, RedisExecutor }
import fs2.Stream
import io.lettuce.core.pubsub.StatefulRedisPubSubConnection

private[pubsub] class Subscriber[F[_]: Async: RedisExecutor: Log, K, V](
    state: Ref[F, PubSubState[F, K, V]],
    subConnection: StatefulRedisPubSubConnection[K, V]
) extends SubscribeCommands[Stream[F, *], K, V] {

  override def subscribe(channel: RedisChannel[K]): Stream[F, V] =
    Stream
      .eval(
        state.get.flatMap { st =>
<<<<<<< HEAD
          Dispatcher[F].use { implicit dispatcher =>
            PubSubInternals[F, K, V](state, subConnection).apply(channel)(st) <*
              JRFuture(F.delay(subConnection.async().subscribe(channel.underlying)))
          }
=======
          PubSubInternals[F, K, V](state, subConnection).apply(channel)(st) <*
            JRFuture(Sync[F].delay(subConnection.async().subscribe(channel.underlying)))
>>>>>>> 8938a8e6
        }
      )
      .flatMap(_.subscribe(500).unNone)

  override def unsubscribe(channel: RedisChannel[K]): Stream[F, Unit] =
    Stream.eval {
      JRFuture(Sync[F].delay(subConnection.async().unsubscribe(channel.underlying))).void
        .guarantee(state.get.flatMap { st =>
          st.get(channel.underlying).fold(F.unit)(_.publish1(none[V])) *> state.update(_ - channel.underlying)
        })
    }

}<|MERGE_RESOLUTION|>--- conflicted
+++ resolved
@@ -18,10 +18,10 @@
 package pubsub
 package internals
 
+import cats.Applicative
 import cats.effect._
 import cats.effect.Ref
 import cats.effect.implicits._
-import cats.effect.std.Dispatcher
 import cats.syntax.all._
 import dev.profunktor.redis4cats.data.RedisChannel
 import dev.profunktor.redis4cats.effect.{ JRFuture, Log, RedisExecutor }
@@ -37,15 +37,8 @@
     Stream
       .eval(
         state.get.flatMap { st =>
-<<<<<<< HEAD
-          Dispatcher[F].use { implicit dispatcher =>
-            PubSubInternals[F, K, V](state, subConnection).apply(channel)(st) <*
-              JRFuture(F.delay(subConnection.async().subscribe(channel.underlying)))
-          }
-=======
           PubSubInternals[F, K, V](state, subConnection).apply(channel)(st) <*
             JRFuture(Sync[F].delay(subConnection.async().subscribe(channel.underlying)))
->>>>>>> 8938a8e6
         }
       )
       .flatMap(_.subscribe(500).unNone)
@@ -54,8 +47,9 @@
     Stream.eval {
       JRFuture(Sync[F].delay(subConnection.async().unsubscribe(channel.underlying))).void
         .guarantee(state.get.flatMap { st =>
-          st.get(channel.underlying).fold(F.unit)(_.publish1(none[V])) *> state.update(_ - channel.underlying)
+          st.get(channel.underlying).fold(Applicative[F].unit)(_.publish1(none[V])) *> state.update(
+            _ - channel.underlying
+          )
         })
     }
-
 }